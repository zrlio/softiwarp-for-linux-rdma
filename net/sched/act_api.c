--- conflicted
+++ resolved
@@ -29,34 +29,6 @@
 #include <net/netlink.h>
 
 static int tcf_action_goto_chain_init(struct tc_action *a, struct tcf_proto *tp)
-<<<<<<< HEAD
-{
-	u32 chain_index = a->tcfa_action & TC_ACT_EXT_VAL_MASK;
-
-	if (!tp)
-		return -EINVAL;
-	a->goto_chain = tcf_chain_get(tp->chain->block, chain_index, true);
-	if (!a->goto_chain)
-		return -ENOMEM;
-	return 0;
-}
-
-static void tcf_action_goto_chain_fini(struct tc_action *a)
-{
-	tcf_chain_put(a->goto_chain);
-}
-
-static void tcf_action_goto_chain_exec(const struct tc_action *a,
-				       struct tcf_result *res)
-{
-	const struct tcf_chain *chain = a->goto_chain;
-
-	res->goto_tp = rcu_dereference_bh(chain->filter_chain);
-}
-
-static void free_tcf(struct rcu_head *head)
-=======
->>>>>>> bb176f67
 {
 	u32 chain_index = a->tcfa_action & TC_ACT_EXT_VAL_MASK;
 
