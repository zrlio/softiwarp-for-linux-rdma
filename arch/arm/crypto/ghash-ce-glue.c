/*
 * Accelerated GHASH implementation with ARMv8 vmull.p64 instructions.
 *
 * Copyright (C) 2015 Linaro Ltd. <ard.biesheuvel@linaro.org>
 *
 * This program is free software; you can redistribute it and/or modify it
 * under the terms of the GNU General Public License version 2 as published
 * by the Free Software Foundation.
 */

#include <asm/hwcap.h>
#include <asm/neon.h>
#include <asm/simd.h>
#include <asm/unaligned.h>
#include <crypto/cryptd.h>
#include <crypto/internal/hash.h>
#include <crypto/gf128mul.h>
#include <linux/cpufeature.h>
#include <linux/crypto.h>
#include <linux/module.h>

MODULE_DESCRIPTION("GHASH secure hash using ARMv8 Crypto Extensions");
MODULE_AUTHOR("Ard Biesheuvel <ard.biesheuvel@linaro.org>");
MODULE_LICENSE("GPL v2");
MODULE_ALIAS_CRYPTO("ghash");

#define GHASH_BLOCK_SIZE	16
#define GHASH_DIGEST_SIZE	16

struct ghash_key {
	u64	a;
	u64	b;
};

struct ghash_desc_ctx {
	u64 digest[GHASH_DIGEST_SIZE/sizeof(u64)];
	u8 buf[GHASH_BLOCK_SIZE];
	u32 count;
};

struct ghash_async_ctx {
	struct cryptd_ahash *cryptd_tfm;
};

asmlinkage void pmull_ghash_update_p64(int blocks, u64 dg[], const char *src,
				       struct ghash_key const *k,
				       const char *head);

asmlinkage void pmull_ghash_update_p8(int blocks, u64 dg[], const char *src,
				      struct ghash_key const *k,
				      const char *head);

static void (*pmull_ghash_update)(int blocks, u64 dg[], const char *src,
				  struct ghash_key const *k,
				  const char *head);

static int ghash_init(struct shash_desc *desc)
{
	struct ghash_desc_ctx *ctx = shash_desc_ctx(desc);

	*ctx = (struct ghash_desc_ctx){};
	return 0;
}

static int ghash_update(struct shash_desc *desc, const u8 *src,
			unsigned int len)
{
	struct ghash_desc_ctx *ctx = shash_desc_ctx(desc);
	unsigned int partial = ctx->count % GHASH_BLOCK_SIZE;

	ctx->count += len;

	if ((partial + len) >= GHASH_BLOCK_SIZE) {
		struct ghash_key *key = crypto_shash_ctx(desc->tfm);
		int blocks;

		if (partial) {
			int p = GHASH_BLOCK_SIZE - partial;

			memcpy(ctx->buf + partial, src, p);
			src += p;
			len -= p;
		}

		blocks = len / GHASH_BLOCK_SIZE;
		len %= GHASH_BLOCK_SIZE;

		kernel_neon_begin();
		pmull_ghash_update(blocks, ctx->digest, src, key,
				   partial ? ctx->buf : NULL);
		kernel_neon_end();
		src += blocks * GHASH_BLOCK_SIZE;
		partial = 0;
	}
	if (len)
		memcpy(ctx->buf + partial, src, len);
	return 0;
}

static int ghash_final(struct shash_desc *desc, u8 *dst)
{
	struct ghash_desc_ctx *ctx = shash_desc_ctx(desc);
	unsigned int partial = ctx->count % GHASH_BLOCK_SIZE;

	if (partial) {
		struct ghash_key *key = crypto_shash_ctx(desc->tfm);

		memset(ctx->buf + partial, 0, GHASH_BLOCK_SIZE - partial);
		kernel_neon_begin();
		pmull_ghash_update(1, ctx->digest, ctx->buf, key, NULL);
		kernel_neon_end();
	}
	put_unaligned_be64(ctx->digest[1], dst);
	put_unaligned_be64(ctx->digest[0], dst + 8);

	*ctx = (struct ghash_desc_ctx){};
	return 0;
}

static int ghash_setkey(struct crypto_shash *tfm,
			const u8 *inkey, unsigned int keylen)
{
	struct ghash_key *key = crypto_shash_ctx(tfm);
	u64 a, b;

	if (keylen != GHASH_BLOCK_SIZE) {
		crypto_shash_set_flags(tfm, CRYPTO_TFM_RES_BAD_KEY_LEN);
		return -EINVAL;
	}

	/* perform multiplication by 'x' in GF(2^128) */
	b = get_unaligned_be64(inkey);
	a = get_unaligned_be64(inkey + 8);

	key->a = (a << 1) | (b >> 63);
	key->b = (b << 1) | (a >> 63);

	if (b >> 63)
		key->b ^= 0xc200000000000000UL;

	return 0;
}

static struct shash_alg ghash_alg = {
	.digestsize		= GHASH_DIGEST_SIZE,
	.init			= ghash_init,
	.update			= ghash_update,
	.final			= ghash_final,
	.setkey			= ghash_setkey,
	.descsize		= sizeof(struct ghash_desc_ctx),
	.base			= {
		.cra_name	= "__ghash",
		.cra_driver_name = "__driver-ghash-ce",
		.cra_priority	= 0,
		.cra_flags	= CRYPTO_ALG_TYPE_SHASH | CRYPTO_ALG_INTERNAL,
		.cra_blocksize	= GHASH_BLOCK_SIZE,
		.cra_ctxsize	= sizeof(struct ghash_key),
		.cra_module	= THIS_MODULE,
	},
};

static int ghash_async_init(struct ahash_request *req)
{
	struct crypto_ahash *tfm = crypto_ahash_reqtfm(req);
	struct ghash_async_ctx *ctx = crypto_ahash_ctx(tfm);
	struct ahash_request *cryptd_req = ahash_request_ctx(req);
	struct cryptd_ahash *cryptd_tfm = ctx->cryptd_tfm;
	struct shash_desc *desc = cryptd_shash_desc(cryptd_req);
	struct crypto_shash *child = cryptd_ahash_child(cryptd_tfm);

	desc->tfm = child;
	desc->flags = req->base.flags;
	return crypto_shash_init(desc);
}

static int ghash_async_update(struct ahash_request *req)
{
	struct ahash_request *cryptd_req = ahash_request_ctx(req);
	struct crypto_ahash *tfm = crypto_ahash_reqtfm(req);
	struct ghash_async_ctx *ctx = crypto_ahash_ctx(tfm);
	struct cryptd_ahash *cryptd_tfm = ctx->cryptd_tfm;

	if (!may_use_simd() ||
	    (in_atomic() && cryptd_ahash_queued(cryptd_tfm))) {
		memcpy(cryptd_req, req, sizeof(*req));
		ahash_request_set_tfm(cryptd_req, &cryptd_tfm->base);
		return crypto_ahash_update(cryptd_req);
	} else {
		struct shash_desc *desc = cryptd_shash_desc(cryptd_req);
		return shash_ahash_update(req, desc);
	}
}

static int ghash_async_final(struct ahash_request *req)
{
	struct ahash_request *cryptd_req = ahash_request_ctx(req);
	struct crypto_ahash *tfm = crypto_ahash_reqtfm(req);
	struct ghash_async_ctx *ctx = crypto_ahash_ctx(tfm);
	struct cryptd_ahash *cryptd_tfm = ctx->cryptd_tfm;

	if (!may_use_simd() ||
	    (in_atomic() && cryptd_ahash_queued(cryptd_tfm))) {
		memcpy(cryptd_req, req, sizeof(*req));
		ahash_request_set_tfm(cryptd_req, &cryptd_tfm->base);
		return crypto_ahash_final(cryptd_req);
	} else {
		struct shash_desc *desc = cryptd_shash_desc(cryptd_req);
		return crypto_shash_final(desc, req->result);
	}
}

static int ghash_async_digest(struct ahash_request *req)
{
	struct crypto_ahash *tfm = crypto_ahash_reqtfm(req);
	struct ghash_async_ctx *ctx = crypto_ahash_ctx(tfm);
	struct ahash_request *cryptd_req = ahash_request_ctx(req);
	struct cryptd_ahash *cryptd_tfm = ctx->cryptd_tfm;

	if (!may_use_simd() ||
	    (in_atomic() && cryptd_ahash_queued(cryptd_tfm))) {
		memcpy(cryptd_req, req, sizeof(*req));
		ahash_request_set_tfm(cryptd_req, &cryptd_tfm->base);
		return crypto_ahash_digest(cryptd_req);
	} else {
		struct shash_desc *desc = cryptd_shash_desc(cryptd_req);
		struct crypto_shash *child = cryptd_ahash_child(cryptd_tfm);

		desc->tfm = child;
		desc->flags = req->base.flags;
		return shash_ahash_digest(req, desc);
	}
}

static int ghash_async_import(struct ahash_request *req, const void *in)
{
	struct ahash_request *cryptd_req = ahash_request_ctx(req);
	struct crypto_ahash *tfm = crypto_ahash_reqtfm(req);
	struct ghash_async_ctx *ctx = crypto_ahash_ctx(tfm);
	struct shash_desc *desc = cryptd_shash_desc(cryptd_req);

	desc->tfm = cryptd_ahash_child(ctx->cryptd_tfm);
	desc->flags = req->base.flags;

	return crypto_shash_import(desc, in);
}

static int ghash_async_export(struct ahash_request *req, void *out)
{
	struct ahash_request *cryptd_req = ahash_request_ctx(req);
	struct shash_desc *desc = cryptd_shash_desc(cryptd_req);

	return crypto_shash_export(desc, out);
}

static int ghash_async_setkey(struct crypto_ahash *tfm, const u8 *key,
			      unsigned int keylen)
{
	struct ghash_async_ctx *ctx = crypto_ahash_ctx(tfm);
	struct crypto_ahash *child = &ctx->cryptd_tfm->base;
	int err;

	crypto_ahash_clear_flags(child, CRYPTO_TFM_REQ_MASK);
	crypto_ahash_set_flags(child, crypto_ahash_get_flags(tfm)
			       & CRYPTO_TFM_REQ_MASK);
	err = crypto_ahash_setkey(child, key, keylen);
	crypto_ahash_set_flags(tfm, crypto_ahash_get_flags(child)
			       & CRYPTO_TFM_RES_MASK);

	return err;
}

static int ghash_async_init_tfm(struct crypto_tfm *tfm)
{
	struct cryptd_ahash *cryptd_tfm;
	struct ghash_async_ctx *ctx = crypto_tfm_ctx(tfm);

	cryptd_tfm = cryptd_alloc_ahash("__driver-ghash-ce",
					CRYPTO_ALG_INTERNAL,
					CRYPTO_ALG_INTERNAL);
	if (IS_ERR(cryptd_tfm))
		return PTR_ERR(cryptd_tfm);
	ctx->cryptd_tfm = cryptd_tfm;
	crypto_ahash_set_reqsize(__crypto_ahash_cast(tfm),
				 sizeof(struct ahash_request) +
				 crypto_ahash_reqsize(&cryptd_tfm->base));

	return 0;
}

static void ghash_async_exit_tfm(struct crypto_tfm *tfm)
{
	struct ghash_async_ctx *ctx = crypto_tfm_ctx(tfm);

	cryptd_free_ahash(ctx->cryptd_tfm);
}

static struct ahash_alg ghash_async_alg = {
	.init			= ghash_async_init,
	.update			= ghash_async_update,
	.final			= ghash_async_final,
	.setkey			= ghash_async_setkey,
	.digest			= ghash_async_digest,
	.import			= ghash_async_import,
	.export			= ghash_async_export,
	.halg.digestsize	= GHASH_DIGEST_SIZE,
	.halg.statesize		= sizeof(struct ghash_desc_ctx),
	.halg.base		= {
		.cra_name	= "ghash",
		.cra_driver_name = "ghash-ce",
		.cra_priority	= 300,
		.cra_flags	= CRYPTO_ALG_TYPE_AHASH | CRYPTO_ALG_ASYNC,
		.cra_blocksize	= GHASH_BLOCK_SIZE,
		.cra_type	= &crypto_ahash_type,
		.cra_ctxsize	= sizeof(struct ghash_async_ctx),
		.cra_module	= THIS_MODULE,
		.cra_init	= ghash_async_init_tfm,
		.cra_exit	= ghash_async_exit_tfm,
	},
};

static int __init ghash_ce_mod_init(void)
{
	int err;

<<<<<<< HEAD
=======
	if (!(elf_hwcap & HWCAP_NEON))
		return -ENODEV;

	if (elf_hwcap2 & HWCAP2_PMULL)
		pmull_ghash_update = pmull_ghash_update_p64;
	else
		pmull_ghash_update = pmull_ghash_update_p8;

>>>>>>> bb176f67
	err = crypto_register_shash(&ghash_alg);
	if (err)
		return err;
	err = crypto_register_ahash(&ghash_async_alg);
	if (err)
		goto err_shash;

	return 0;

err_shash:
	crypto_unregister_shash(&ghash_alg);
	return err;
}

static void __exit ghash_ce_mod_exit(void)
{
	crypto_unregister_ahash(&ghash_async_alg);
	crypto_unregister_shash(&ghash_alg);
}

module_cpu_feature_match(PMULL, ghash_ce_mod_init);
module_exit(ghash_ce_mod_exit);<|MERGE_RESOLUTION|>--- conflicted
+++ resolved
@@ -322,8 +322,6 @@
 {
 	int err;
 
-<<<<<<< HEAD
-=======
 	if (!(elf_hwcap & HWCAP_NEON))
 		return -ENODEV;
 
@@ -332,7 +330,6 @@
 	else
 		pmull_ghash_update = pmull_ghash_update_p8;
 
->>>>>>> bb176f67
 	err = crypto_register_shash(&ghash_alg);
 	if (err)
 		return err;
@@ -353,5 +350,5 @@
 	crypto_unregister_shash(&ghash_alg);
 }
 
-module_cpu_feature_match(PMULL, ghash_ce_mod_init);
+module_init(ghash_ce_mod_init);
 module_exit(ghash_ce_mod_exit);