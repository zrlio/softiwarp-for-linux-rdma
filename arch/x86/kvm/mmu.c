/*
 * Kernel-based Virtual Machine driver for Linux
 *
 * This module enables machines with Intel VT-x extensions to run virtual
 * machines without emulation or binary translation.
 *
 * MMU support
 *
 * Copyright (C) 2006 Qumranet, Inc.
 * Copyright 2010 Red Hat, Inc. and/or its affiliates.
 *
 * Authors:
 *   Yaniv Kamay  <yaniv@qumranet.com>
 *   Avi Kivity   <avi@qumranet.com>
 *
 * This work is licensed under the terms of the GNU GPL, version 2.  See
 * the COPYING file in the top-level directory.
 *
 */

#include "irq.h"
#include "mmu.h"
#include "x86.h"
#include "kvm_cache_regs.h"
#include "x86.h"

#include <linux/kvm_host.h>
#include <linux/types.h>
#include <linux/string.h>
#include <linux/mm.h>
#include <linux/highmem.h>
#include <linux/module.h>
#include <linux/swap.h>
#include <linux/hugetlb.h>
#include <linux/compiler.h>
#include <linux/srcu.h>
#include <linux/slab.h>
#include <linux/uaccess.h>

#include <asm/page.h>
#include <asm/cmpxchg.h>
#include <asm/io.h>
#include <asm/vmx.h>

/*
 * When setting this variable to true it enables Two-Dimensional-Paging
 * where the hardware walks 2 page tables:
 * 1. the guest-virtual to guest-physical
 * 2. while doing 1. it walks guest-physical to host-physical
 * If the hardware supports that we don't need to do shadow paging.
 */
bool tdp_enabled = false;

enum {
	AUDIT_PRE_PAGE_FAULT,
	AUDIT_POST_PAGE_FAULT,
	AUDIT_PRE_PTE_WRITE,
	AUDIT_POST_PTE_WRITE,
	AUDIT_PRE_SYNC,
	AUDIT_POST_SYNC
};

char *audit_point_name[] = {
	"pre page fault",
	"post page fault",
	"pre pte write",
	"post pte write",
	"pre sync",
	"post sync"
};

#undef MMU_DEBUG

#ifdef MMU_DEBUG

#define pgprintk(x...) do { if (dbg) printk(x); } while (0)
#define rmap_printk(x...) do { if (dbg) printk(x); } while (0)

#else

#define pgprintk(x...) do { } while (0)
#define rmap_printk(x...) do { } while (0)

#endif

#ifdef MMU_DEBUG
static int dbg = 0;
module_param(dbg, bool, 0644);
#endif

static int oos_shadow = 1;
module_param(oos_shadow, bool, 0644);

#ifndef MMU_DEBUG
#define ASSERT(x) do { } while (0)
#else
#define ASSERT(x)							\
	if (!(x)) {							\
		printk(KERN_WARNING "assertion failed %s:%d: %s\n",	\
		       __FILE__, __LINE__, #x);				\
	}
#endif

#define PTE_PREFETCH_NUM		8

#define PT_FIRST_AVAIL_BITS_SHIFT 9
#define PT64_SECOND_AVAIL_BITS_SHIFT 52

#define PT64_LEVEL_BITS 9

#define PT64_LEVEL_SHIFT(level) \
		(PAGE_SHIFT + (level - 1) * PT64_LEVEL_BITS)

#define PT64_INDEX(address, level)\
	(((address) >> PT64_LEVEL_SHIFT(level)) & ((1 << PT64_LEVEL_BITS) - 1))


#define PT32_LEVEL_BITS 10

#define PT32_LEVEL_SHIFT(level) \
		(PAGE_SHIFT + (level - 1) * PT32_LEVEL_BITS)

#define PT32_LVL_OFFSET_MASK(level) \
	(PT32_BASE_ADDR_MASK & ((1ULL << (PAGE_SHIFT + (((level) - 1) \
						* PT32_LEVEL_BITS))) - 1))

#define PT32_INDEX(address, level)\
	(((address) >> PT32_LEVEL_SHIFT(level)) & ((1 << PT32_LEVEL_BITS) - 1))


#define PT64_BASE_ADDR_MASK (((1ULL << 52) - 1) & ~(u64)(PAGE_SIZE-1))
#define PT64_DIR_BASE_ADDR_MASK \
	(PT64_BASE_ADDR_MASK & ~((1ULL << (PAGE_SHIFT + PT64_LEVEL_BITS)) - 1))
#define PT64_LVL_ADDR_MASK(level) \
	(PT64_BASE_ADDR_MASK & ~((1ULL << (PAGE_SHIFT + (((level) - 1) \
						* PT64_LEVEL_BITS))) - 1))
#define PT64_LVL_OFFSET_MASK(level) \
	(PT64_BASE_ADDR_MASK & ((1ULL << (PAGE_SHIFT + (((level) - 1) \
						* PT64_LEVEL_BITS))) - 1))

#define PT32_BASE_ADDR_MASK PAGE_MASK
#define PT32_DIR_BASE_ADDR_MASK \
	(PAGE_MASK & ~((1ULL << (PAGE_SHIFT + PT32_LEVEL_BITS)) - 1))
#define PT32_LVL_ADDR_MASK(level) \
	(PAGE_MASK & ~((1ULL << (PAGE_SHIFT + (((level) - 1) \
					    * PT32_LEVEL_BITS))) - 1))

#define PT64_PERM_MASK (PT_PRESENT_MASK | PT_WRITABLE_MASK | PT_USER_MASK \
			| PT64_NX_MASK)

#define RMAP_EXT 4

#define ACC_EXEC_MASK    1
#define ACC_WRITE_MASK   PT_WRITABLE_MASK
#define ACC_USER_MASK    PT_USER_MASK
#define ACC_ALL          (ACC_EXEC_MASK | ACC_WRITE_MASK | ACC_USER_MASK)

#include <trace/events/kvm.h>

#define CREATE_TRACE_POINTS
#include "mmutrace.h"

#define SPTE_HOST_WRITEABLE (1ULL << PT_FIRST_AVAIL_BITS_SHIFT)

#define SHADOW_PT_INDEX(addr, level) PT64_INDEX(addr, level)

struct kvm_rmap_desc {
	u64 *sptes[RMAP_EXT];
	struct kvm_rmap_desc *more;
};

struct kvm_shadow_walk_iterator {
	u64 addr;
	hpa_t shadow_addr;
	int level;
	u64 *sptep;
	unsigned index;
};

#define for_each_shadow_entry(_vcpu, _addr, _walker)    \
	for (shadow_walk_init(&(_walker), _vcpu, _addr);	\
	     shadow_walk_okay(&(_walker));			\
	     shadow_walk_next(&(_walker)))

typedef void (*mmu_parent_walk_fn) (struct kvm_mmu_page *sp, u64 *spte);

static struct kmem_cache *pte_chain_cache;
static struct kmem_cache *rmap_desc_cache;
static struct kmem_cache *mmu_page_header_cache;
static struct percpu_counter kvm_total_used_mmu_pages;

static u64 __read_mostly shadow_trap_nonpresent_pte;
static u64 __read_mostly shadow_notrap_nonpresent_pte;
static u64 __read_mostly shadow_nx_mask;
static u64 __read_mostly shadow_x_mask;	/* mutual exclusive with nx_mask */
static u64 __read_mostly shadow_user_mask;
static u64 __read_mostly shadow_accessed_mask;
static u64 __read_mostly shadow_dirty_mask;

static inline u64 rsvd_bits(int s, int e)
{
	return ((1ULL << (e - s + 1)) - 1) << s;
}

void kvm_mmu_set_nonpresent_ptes(u64 trap_pte, u64 notrap_pte)
{
	shadow_trap_nonpresent_pte = trap_pte;
	shadow_notrap_nonpresent_pte = notrap_pte;
}
EXPORT_SYMBOL_GPL(kvm_mmu_set_nonpresent_ptes);

void kvm_mmu_set_mask_ptes(u64 user_mask, u64 accessed_mask,
		u64 dirty_mask, u64 nx_mask, u64 x_mask)
{
	shadow_user_mask = user_mask;
	shadow_accessed_mask = accessed_mask;
	shadow_dirty_mask = dirty_mask;
	shadow_nx_mask = nx_mask;
	shadow_x_mask = x_mask;
}
EXPORT_SYMBOL_GPL(kvm_mmu_set_mask_ptes);

static bool is_write_protection(struct kvm_vcpu *vcpu)
{
	return kvm_read_cr0_bits(vcpu, X86_CR0_WP);
}

static int is_cpuid_PSE36(void)
{
	return 1;
}

static int is_nx(struct kvm_vcpu *vcpu)
{
	return vcpu->arch.efer & EFER_NX;
}

static int is_shadow_present_pte(u64 pte)
{
	return pte != shadow_trap_nonpresent_pte
		&& pte != shadow_notrap_nonpresent_pte;
}

static int is_large_pte(u64 pte)
{
	return pte & PT_PAGE_SIZE_MASK;
}

static int is_writable_pte(unsigned long pte)
{
	return pte & PT_WRITABLE_MASK;
}

static int is_dirty_gpte(unsigned long pte)
{
	return pte & PT_DIRTY_MASK;
}

static int is_rmap_spte(u64 pte)
{
	return is_shadow_present_pte(pte);
}

static int is_last_spte(u64 pte, int level)
{
	if (level == PT_PAGE_TABLE_LEVEL)
		return 1;
	if (is_large_pte(pte))
		return 1;
	return 0;
}

static pfn_t spte_to_pfn(u64 pte)
{
	return (pte & PT64_BASE_ADDR_MASK) >> PAGE_SHIFT;
}

static gfn_t pse36_gfn_delta(u32 gpte)
{
	int shift = 32 - PT32_DIR_PSE36_SHIFT - PAGE_SHIFT;

	return (gpte & PT32_DIR_PSE36_MASK) << shift;
}

static void __set_spte(u64 *sptep, u64 spte)
{
	set_64bit(sptep, spte);
}

static u64 __xchg_spte(u64 *sptep, u64 new_spte)
{
#ifdef CONFIG_X86_64
	return xchg(sptep, new_spte);
#else
	u64 old_spte;

	do {
		old_spte = *sptep;
	} while (cmpxchg64(sptep, old_spte, new_spte) != old_spte);

	return old_spte;
#endif
}

static bool spte_has_volatile_bits(u64 spte)
{
	if (!shadow_accessed_mask)
		return false;

	if (!is_shadow_present_pte(spte))
		return false;

	if ((spte & shadow_accessed_mask) &&
	      (!is_writable_pte(spte) || (spte & shadow_dirty_mask)))
		return false;

	return true;
}

static bool spte_is_bit_cleared(u64 old_spte, u64 new_spte, u64 bit_mask)
{
	return (old_spte & bit_mask) && !(new_spte & bit_mask);
}

static void update_spte(u64 *sptep, u64 new_spte)
{
	u64 mask, old_spte = *sptep;

	WARN_ON(!is_rmap_spte(new_spte));

	new_spte |= old_spte & shadow_dirty_mask;

	mask = shadow_accessed_mask;
	if (is_writable_pte(old_spte))
		mask |= shadow_dirty_mask;

	if (!spte_has_volatile_bits(old_spte) || (new_spte & mask) == mask)
		__set_spte(sptep, new_spte);
	else
		old_spte = __xchg_spte(sptep, new_spte);

	if (!shadow_accessed_mask)
		return;

	if (spte_is_bit_cleared(old_spte, new_spte, shadow_accessed_mask))
		kvm_set_pfn_accessed(spte_to_pfn(old_spte));
	if (spte_is_bit_cleared(old_spte, new_spte, shadow_dirty_mask))
		kvm_set_pfn_dirty(spte_to_pfn(old_spte));
}

static int mmu_topup_memory_cache(struct kvm_mmu_memory_cache *cache,
				  struct kmem_cache *base_cache, int min)
{
	void *obj;

	if (cache->nobjs >= min)
		return 0;
	while (cache->nobjs < ARRAY_SIZE(cache->objects)) {
		obj = kmem_cache_zalloc(base_cache, GFP_KERNEL);
		if (!obj)
			return -ENOMEM;
		cache->objects[cache->nobjs++] = obj;
	}
	return 0;
}

static void mmu_free_memory_cache(struct kvm_mmu_memory_cache *mc,
				  struct kmem_cache *cache)
{
	while (mc->nobjs)
		kmem_cache_free(cache, mc->objects[--mc->nobjs]);
}

static int mmu_topup_memory_cache_page(struct kvm_mmu_memory_cache *cache,
				       int min)
{
	void *page;

	if (cache->nobjs >= min)
		return 0;
	while (cache->nobjs < ARRAY_SIZE(cache->objects)) {
		page = (void *)__get_free_page(GFP_KERNEL);
		if (!page)
			return -ENOMEM;
		cache->objects[cache->nobjs++] = page;
	}
	return 0;
}

static void mmu_free_memory_cache_page(struct kvm_mmu_memory_cache *mc)
{
	while (mc->nobjs)
		free_page((unsigned long)mc->objects[--mc->nobjs]);
}

static int mmu_topup_memory_caches(struct kvm_vcpu *vcpu)
{
	int r;

	r = mmu_topup_memory_cache(&vcpu->arch.mmu_pte_chain_cache,
				   pte_chain_cache, 4);
	if (r)
		goto out;
	r = mmu_topup_memory_cache(&vcpu->arch.mmu_rmap_desc_cache,
				   rmap_desc_cache, 4 + PTE_PREFETCH_NUM);
	if (r)
		goto out;
	r = mmu_topup_memory_cache_page(&vcpu->arch.mmu_page_cache, 8);
	if (r)
		goto out;
	r = mmu_topup_memory_cache(&vcpu->arch.mmu_page_header_cache,
				   mmu_page_header_cache, 4);
out:
	return r;
}

static void mmu_free_memory_caches(struct kvm_vcpu *vcpu)
{
	mmu_free_memory_cache(&vcpu->arch.mmu_pte_chain_cache, pte_chain_cache);
	mmu_free_memory_cache(&vcpu->arch.mmu_rmap_desc_cache, rmap_desc_cache);
	mmu_free_memory_cache_page(&vcpu->arch.mmu_page_cache);
	mmu_free_memory_cache(&vcpu->arch.mmu_page_header_cache,
				mmu_page_header_cache);
}

static void *mmu_memory_cache_alloc(struct kvm_mmu_memory_cache *mc,
				    size_t size)
{
	void *p;

	BUG_ON(!mc->nobjs);
	p = mc->objects[--mc->nobjs];
	return p;
}

static struct kvm_pte_chain *mmu_alloc_pte_chain(struct kvm_vcpu *vcpu)
{
	return mmu_memory_cache_alloc(&vcpu->arch.mmu_pte_chain_cache,
				      sizeof(struct kvm_pte_chain));
}

static void mmu_free_pte_chain(struct kvm_pte_chain *pc)
{
	kmem_cache_free(pte_chain_cache, pc);
}

static struct kvm_rmap_desc *mmu_alloc_rmap_desc(struct kvm_vcpu *vcpu)
{
	return mmu_memory_cache_alloc(&vcpu->arch.mmu_rmap_desc_cache,
				      sizeof(struct kvm_rmap_desc));
}

static void mmu_free_rmap_desc(struct kvm_rmap_desc *rd)
{
	kmem_cache_free(rmap_desc_cache, rd);
}

static gfn_t kvm_mmu_page_get_gfn(struct kvm_mmu_page *sp, int index)
{
	if (!sp->role.direct)
		return sp->gfns[index];

	return sp->gfn + (index << ((sp->role.level - 1) * PT64_LEVEL_BITS));
}

static void kvm_mmu_page_set_gfn(struct kvm_mmu_page *sp, int index, gfn_t gfn)
{
	if (sp->role.direct)
		BUG_ON(gfn != kvm_mmu_page_get_gfn(sp, index));
	else
		sp->gfns[index] = gfn;
}

/*
 * Return the pointer to the large page information for a given gfn,
 * handling slots that are not large page aligned.
 */
static struct kvm_lpage_info *lpage_info_slot(gfn_t gfn,
					      struct kvm_memory_slot *slot,
					      int level)
{
	unsigned long idx;

	idx = (gfn >> KVM_HPAGE_GFN_SHIFT(level)) -
	      (slot->base_gfn >> KVM_HPAGE_GFN_SHIFT(level));
	return &slot->lpage_info[level - 2][idx];
}

static void account_shadowed(struct kvm *kvm, gfn_t gfn)
{
	struct kvm_memory_slot *slot;
	struct kvm_lpage_info *linfo;
	int i;

	slot = gfn_to_memslot(kvm, gfn);
	for (i = PT_DIRECTORY_LEVEL;
	     i < PT_PAGE_TABLE_LEVEL + KVM_NR_PAGE_SIZES; ++i) {
		linfo = lpage_info_slot(gfn, slot, i);
		linfo->write_count += 1;
	}
}

static void unaccount_shadowed(struct kvm *kvm, gfn_t gfn)
{
	struct kvm_memory_slot *slot;
	struct kvm_lpage_info *linfo;
	int i;

	slot = gfn_to_memslot(kvm, gfn);
	for (i = PT_DIRECTORY_LEVEL;
	     i < PT_PAGE_TABLE_LEVEL + KVM_NR_PAGE_SIZES; ++i) {
		linfo = lpage_info_slot(gfn, slot, i);
		linfo->write_count -= 1;
		WARN_ON(linfo->write_count < 0);
	}
}

static int has_wrprotected_page(struct kvm *kvm,
				gfn_t gfn,
				int level)
{
	struct kvm_memory_slot *slot;
	struct kvm_lpage_info *linfo;

	slot = gfn_to_memslot(kvm, gfn);
	if (slot) {
		linfo = lpage_info_slot(gfn, slot, level);
		return linfo->write_count;
	}

	return 1;
}

static int host_mapping_level(struct kvm *kvm, gfn_t gfn)
{
	unsigned long page_size;
	int i, ret = 0;

	page_size = kvm_host_page_size(kvm, gfn);

	for (i = PT_PAGE_TABLE_LEVEL;
	     i < (PT_PAGE_TABLE_LEVEL + KVM_NR_PAGE_SIZES); ++i) {
		if (page_size >= KVM_HPAGE_SIZE(i))
			ret = i;
		else
			break;
	}

	return ret;
}

static struct kvm_memory_slot *
gfn_to_memslot_dirty_bitmap(struct kvm_vcpu *vcpu, gfn_t gfn,
			    bool no_dirty_log)
{
	struct kvm_memory_slot *slot;

	slot = gfn_to_memslot(vcpu->kvm, gfn);
	if (!slot || slot->flags & KVM_MEMSLOT_INVALID ||
	      (no_dirty_log && slot->dirty_bitmap))
		slot = NULL;

	return slot;
}

static bool mapping_level_dirty_bitmap(struct kvm_vcpu *vcpu, gfn_t large_gfn)
{
	return gfn_to_memslot_dirty_bitmap(vcpu, large_gfn, true);
}

static int mapping_level(struct kvm_vcpu *vcpu, gfn_t large_gfn)
{
	int host_level, level, max_level;

	host_level = host_mapping_level(vcpu->kvm, large_gfn);

	if (host_level == PT_PAGE_TABLE_LEVEL)
		return host_level;

	max_level = kvm_x86_ops->get_lpage_level() < host_level ?
		kvm_x86_ops->get_lpage_level() : host_level;

	for (level = PT_DIRECTORY_LEVEL; level <= max_level; ++level)
		if (has_wrprotected_page(vcpu->kvm, large_gfn, level))
			break;

	return level - 1;
}

/*
 * Take gfn and return the reverse mapping to it.
 */

static unsigned long *gfn_to_rmap(struct kvm *kvm, gfn_t gfn, int level)
{
	struct kvm_memory_slot *slot;
	struct kvm_lpage_info *linfo;

	slot = gfn_to_memslot(kvm, gfn);
	if (likely(level == PT_PAGE_TABLE_LEVEL))
		return &slot->rmap[gfn - slot->base_gfn];

	linfo = lpage_info_slot(gfn, slot, level);

	return &linfo->rmap_pde;
}

/*
 * Reverse mapping data structures:
 *
 * If rmapp bit zero is zero, then rmapp point to the shadw page table entry
 * that points to page_address(page).
 *
 * If rmapp bit zero is one, (then rmap & ~1) points to a struct kvm_rmap_desc
 * containing more mappings.
 *
 * Returns the number of rmap entries before the spte was added or zero if
 * the spte was not added.
 *
 */
static int rmap_add(struct kvm_vcpu *vcpu, u64 *spte, gfn_t gfn)
{
	struct kvm_mmu_page *sp;
	struct kvm_rmap_desc *desc;
	unsigned long *rmapp;
	int i, count = 0;

	if (!is_rmap_spte(*spte))
		return count;
	sp = page_header(__pa(spte));
	kvm_mmu_page_set_gfn(sp, spte - sp->spt, gfn);
	rmapp = gfn_to_rmap(vcpu->kvm, gfn, sp->role.level);
	if (!*rmapp) {
		rmap_printk("rmap_add: %p %llx 0->1\n", spte, *spte);
		*rmapp = (unsigned long)spte;
	} else if (!(*rmapp & 1)) {
		rmap_printk("rmap_add: %p %llx 1->many\n", spte, *spte);
		desc = mmu_alloc_rmap_desc(vcpu);
		desc->sptes[0] = (u64 *)*rmapp;
		desc->sptes[1] = spte;
		*rmapp = (unsigned long)desc | 1;
		++count;
	} else {
		rmap_printk("rmap_add: %p %llx many->many\n", spte, *spte);
		desc = (struct kvm_rmap_desc *)(*rmapp & ~1ul);
		while (desc->sptes[RMAP_EXT-1] && desc->more) {
			desc = desc->more;
			count += RMAP_EXT;
		}
		if (desc->sptes[RMAP_EXT-1]) {
			desc->more = mmu_alloc_rmap_desc(vcpu);
			desc = desc->more;
		}
		for (i = 0; desc->sptes[i]; ++i)
			++count;
		desc->sptes[i] = spte;
	}
	return count;
}

static void rmap_desc_remove_entry(unsigned long *rmapp,
				   struct kvm_rmap_desc *desc,
				   int i,
				   struct kvm_rmap_desc *prev_desc)
{
	int j;

	for (j = RMAP_EXT - 1; !desc->sptes[j] && j > i; --j)
		;
	desc->sptes[i] = desc->sptes[j];
	desc->sptes[j] = NULL;
	if (j != 0)
		return;
	if (!prev_desc && !desc->more)
		*rmapp = (unsigned long)desc->sptes[0];
	else
		if (prev_desc)
			prev_desc->more = desc->more;
		else
			*rmapp = (unsigned long)desc->more | 1;
	mmu_free_rmap_desc(desc);
}

static void rmap_remove(struct kvm *kvm, u64 *spte)
{
	struct kvm_rmap_desc *desc;
	struct kvm_rmap_desc *prev_desc;
	struct kvm_mmu_page *sp;
	gfn_t gfn;
	unsigned long *rmapp;
	int i;

	sp = page_header(__pa(spte));
	gfn = kvm_mmu_page_get_gfn(sp, spte - sp->spt);
	rmapp = gfn_to_rmap(kvm, gfn, sp->role.level);
	if (!*rmapp) {
		printk(KERN_ERR "rmap_remove: %p 0->BUG\n", spte);
		BUG();
	} else if (!(*rmapp & 1)) {
		rmap_printk("rmap_remove:  %p 1->0\n", spte);
		if ((u64 *)*rmapp != spte) {
			printk(KERN_ERR "rmap_remove:  %p 1->BUG\n", spte);
			BUG();
		}
		*rmapp = 0;
	} else {
		rmap_printk("rmap_remove:  %p many->many\n", spte);
		desc = (struct kvm_rmap_desc *)(*rmapp & ~1ul);
		prev_desc = NULL;
		while (desc) {
			for (i = 0; i < RMAP_EXT && desc->sptes[i]; ++i)
				if (desc->sptes[i] == spte) {
					rmap_desc_remove_entry(rmapp,
							       desc, i,
							       prev_desc);
					return;
				}
			prev_desc = desc;
			desc = desc->more;
		}
		pr_err("rmap_remove: %p many->many\n", spte);
		BUG();
	}
}

static int set_spte_track_bits(u64 *sptep, u64 new_spte)
{
	pfn_t pfn;
	u64 old_spte = *sptep;

	if (!spte_has_volatile_bits(old_spte))
		__set_spte(sptep, new_spte);
	else
		old_spte = __xchg_spte(sptep, new_spte);

	if (!is_rmap_spte(old_spte))
		return 0;

	pfn = spte_to_pfn(old_spte);
	if (!shadow_accessed_mask || old_spte & shadow_accessed_mask)
		kvm_set_pfn_accessed(pfn);
	if (!shadow_dirty_mask || (old_spte & shadow_dirty_mask))
		kvm_set_pfn_dirty(pfn);
	return 1;
}

static void drop_spte(struct kvm *kvm, u64 *sptep, u64 new_spte)
{
	if (set_spte_track_bits(sptep, new_spte))
		rmap_remove(kvm, sptep);
}

static u64 *rmap_next(struct kvm *kvm, unsigned long *rmapp, u64 *spte)
{
	struct kvm_rmap_desc *desc;
	u64 *prev_spte;
	int i;

	if (!*rmapp)
		return NULL;
	else if (!(*rmapp & 1)) {
		if (!spte)
			return (u64 *)*rmapp;
		return NULL;
	}
	desc = (struct kvm_rmap_desc *)(*rmapp & ~1ul);
	prev_spte = NULL;
	while (desc) {
		for (i = 0; i < RMAP_EXT && desc->sptes[i]; ++i) {
			if (prev_spte == spte)
				return desc->sptes[i];
			prev_spte = desc->sptes[i];
		}
		desc = desc->more;
	}
	return NULL;
}

static int rmap_write_protect(struct kvm *kvm, u64 gfn)
{
	unsigned long *rmapp;
	u64 *spte;
	int i, write_protected = 0;

	rmapp = gfn_to_rmap(kvm, gfn, PT_PAGE_TABLE_LEVEL);

	spte = rmap_next(kvm, rmapp, NULL);
	while (spte) {
		BUG_ON(!spte);
		BUG_ON(!(*spte & PT_PRESENT_MASK));
		rmap_printk("rmap_write_protect: spte %p %llx\n", spte, *spte);
		if (is_writable_pte(*spte)) {
			update_spte(spte, *spte & ~PT_WRITABLE_MASK);
			write_protected = 1;
		}
		spte = rmap_next(kvm, rmapp, spte);
	}

	/* check for huge page mappings */
	for (i = PT_DIRECTORY_LEVEL;
	     i < PT_PAGE_TABLE_LEVEL + KVM_NR_PAGE_SIZES; ++i) {
		rmapp = gfn_to_rmap(kvm, gfn, i);
		spte = rmap_next(kvm, rmapp, NULL);
		while (spte) {
			BUG_ON(!spte);
			BUG_ON(!(*spte & PT_PRESENT_MASK));
			BUG_ON((*spte & (PT_PAGE_SIZE_MASK|PT_PRESENT_MASK)) != (PT_PAGE_SIZE_MASK|PT_PRESENT_MASK));
			pgprintk("rmap_write_protect(large): spte %p %llx %lld\n", spte, *spte, gfn);
			if (is_writable_pte(*spte)) {
				drop_spte(kvm, spte,
					  shadow_trap_nonpresent_pte);
				--kvm->stat.lpages;
				spte = NULL;
				write_protected = 1;
			}
			spte = rmap_next(kvm, rmapp, spte);
		}
	}

	return write_protected;
}

static int kvm_unmap_rmapp(struct kvm *kvm, unsigned long *rmapp,
			   unsigned long data)
{
	u64 *spte;
	int need_tlb_flush = 0;

	while ((spte = rmap_next(kvm, rmapp, NULL))) {
		BUG_ON(!(*spte & PT_PRESENT_MASK));
		rmap_printk("kvm_rmap_unmap_hva: spte %p %llx\n", spte, *spte);
		drop_spte(kvm, spte, shadow_trap_nonpresent_pte);
		need_tlb_flush = 1;
	}
	return need_tlb_flush;
}

static int kvm_set_pte_rmapp(struct kvm *kvm, unsigned long *rmapp,
			     unsigned long data)
{
	int need_flush = 0;
	u64 *spte, new_spte;
	pte_t *ptep = (pte_t *)data;
	pfn_t new_pfn;

	WARN_ON(pte_huge(*ptep));
	new_pfn = pte_pfn(*ptep);
	spte = rmap_next(kvm, rmapp, NULL);
	while (spte) {
		BUG_ON(!is_shadow_present_pte(*spte));
		rmap_printk("kvm_set_pte_rmapp: spte %p %llx\n", spte, *spte);
		need_flush = 1;
		if (pte_write(*ptep)) {
			drop_spte(kvm, spte, shadow_trap_nonpresent_pte);
			spte = rmap_next(kvm, rmapp, NULL);
		} else {
			new_spte = *spte &~ (PT64_BASE_ADDR_MASK);
			new_spte |= (u64)new_pfn << PAGE_SHIFT;

			new_spte &= ~PT_WRITABLE_MASK;
			new_spte &= ~SPTE_HOST_WRITEABLE;
			new_spte &= ~shadow_accessed_mask;
			set_spte_track_bits(spte, new_spte);
			spte = rmap_next(kvm, rmapp, spte);
		}
	}
	if (need_flush)
		kvm_flush_remote_tlbs(kvm);

	return 0;
}

static int kvm_handle_hva(struct kvm *kvm, unsigned long hva,
			  unsigned long data,
			  int (*handler)(struct kvm *kvm, unsigned long *rmapp,
					 unsigned long data))
{
	int i, j;
	int ret;
	int retval = 0;
	struct kvm_memslots *slots;

	slots = kvm_memslots(kvm);

	for (i = 0; i < slots->nmemslots; i++) {
		struct kvm_memory_slot *memslot = &slots->memslots[i];
		unsigned long start = memslot->userspace_addr;
		unsigned long end;

		end = start + (memslot->npages << PAGE_SHIFT);
		if (hva >= start && hva < end) {
			gfn_t gfn_offset = (hva - start) >> PAGE_SHIFT;
			gfn_t gfn = memslot->base_gfn + gfn_offset;

			ret = handler(kvm, &memslot->rmap[gfn_offset], data);

			for (j = 0; j < KVM_NR_PAGE_SIZES - 1; ++j) {
				struct kvm_lpage_info *linfo;

				linfo = lpage_info_slot(gfn, memslot,
							PT_DIRECTORY_LEVEL + j);
				ret |= handler(kvm, &linfo->rmap_pde, data);
			}
			trace_kvm_age_page(hva, memslot, ret);
			retval |= ret;
		}
	}

	return retval;
}

int kvm_unmap_hva(struct kvm *kvm, unsigned long hva)
{
	return kvm_handle_hva(kvm, hva, 0, kvm_unmap_rmapp);
}

void kvm_set_spte_hva(struct kvm *kvm, unsigned long hva, pte_t pte)
{
	kvm_handle_hva(kvm, hva, (unsigned long)&pte, kvm_set_pte_rmapp);
}

static int kvm_age_rmapp(struct kvm *kvm, unsigned long *rmapp,
			 unsigned long data)
{
	u64 *spte;
	int young = 0;

	/*
	 * Emulate the accessed bit for EPT, by checking if this page has
	 * an EPT mapping, and clearing it if it does. On the next access,
	 * a new EPT mapping will be established.
	 * This has some overhead, but not as much as the cost of swapping
	 * out actively used pages or breaking up actively used hugepages.
	 */
	if (!shadow_accessed_mask)
		return kvm_unmap_rmapp(kvm, rmapp, data);

	spte = rmap_next(kvm, rmapp, NULL);
	while (spte) {
		int _young;
		u64 _spte = *spte;
		BUG_ON(!(_spte & PT_PRESENT_MASK));
		_young = _spte & PT_ACCESSED_MASK;
		if (_young) {
			young = 1;
			clear_bit(PT_ACCESSED_SHIFT, (unsigned long *)spte);
		}
		spte = rmap_next(kvm, rmapp, spte);
	}
	return young;
}

static int kvm_test_age_rmapp(struct kvm *kvm, unsigned long *rmapp,
			      unsigned long data)
{
	u64 *spte;
	int young = 0;

	/*
	 * If there's no access bit in the secondary pte set by the
	 * hardware it's up to gup-fast/gup to set the access bit in
	 * the primary pte or in the page structure.
	 */
	if (!shadow_accessed_mask)
		goto out;

	spte = rmap_next(kvm, rmapp, NULL);
	while (spte) {
		u64 _spte = *spte;
		BUG_ON(!(_spte & PT_PRESENT_MASK));
		young = _spte & PT_ACCESSED_MASK;
		if (young) {
			young = 1;
			break;
		}
		spte = rmap_next(kvm, rmapp, spte);
	}
out:
	return young;
}

#define RMAP_RECYCLE_THRESHOLD 1000

static void rmap_recycle(struct kvm_vcpu *vcpu, u64 *spte, gfn_t gfn)
{
	unsigned long *rmapp;
	struct kvm_mmu_page *sp;

	sp = page_header(__pa(spte));

	rmapp = gfn_to_rmap(vcpu->kvm, gfn, sp->role.level);

	kvm_unmap_rmapp(vcpu->kvm, rmapp, 0);
	kvm_flush_remote_tlbs(vcpu->kvm);
}

int kvm_age_hva(struct kvm *kvm, unsigned long hva)
{
	return kvm_handle_hva(kvm, hva, 0, kvm_age_rmapp);
}

int kvm_test_age_hva(struct kvm *kvm, unsigned long hva)
{
	return kvm_handle_hva(kvm, hva, 0, kvm_test_age_rmapp);
}

#ifdef MMU_DEBUG
static int is_empty_shadow_page(u64 *spt)
{
	u64 *pos;
	u64 *end;

	for (pos = spt, end = pos + PAGE_SIZE / sizeof(u64); pos != end; pos++)
		if (is_shadow_present_pte(*pos)) {
			printk(KERN_ERR "%s: %p %llx\n", __func__,
			       pos, *pos);
			return 0;
		}
	return 1;
}
#endif

/*
 * This value is the sum of all of the kvm instances's
 * kvm->arch.n_used_mmu_pages values.  We need a global,
 * aggregate version in order to make the slab shrinker
 * faster
 */
static inline void kvm_mod_used_mmu_pages(struct kvm *kvm, int nr)
{
	kvm->arch.n_used_mmu_pages += nr;
	percpu_counter_add(&kvm_total_used_mmu_pages, nr);
}

static void kvm_mmu_free_page(struct kvm *kvm, struct kvm_mmu_page *sp)
{
	ASSERT(is_empty_shadow_page(sp->spt));
	hlist_del(&sp->hash_link);
	list_del(&sp->link);
	free_page((unsigned long)sp->spt);
	if (!sp->role.direct)
		free_page((unsigned long)sp->gfns);
	kmem_cache_free(mmu_page_header_cache, sp);
	kvm_mod_used_mmu_pages(kvm, -1);
}

static unsigned kvm_page_table_hashfn(gfn_t gfn)
{
	return gfn & ((1 << KVM_MMU_HASH_SHIFT) - 1);
}

static struct kvm_mmu_page *kvm_mmu_alloc_page(struct kvm_vcpu *vcpu,
					       u64 *parent_pte, int direct)
{
	struct kvm_mmu_page *sp;

	sp = mmu_memory_cache_alloc(&vcpu->arch.mmu_page_header_cache, sizeof *sp);
	sp->spt = mmu_memory_cache_alloc(&vcpu->arch.mmu_page_cache, PAGE_SIZE);
	if (!direct)
		sp->gfns = mmu_memory_cache_alloc(&vcpu->arch.mmu_page_cache,
						  PAGE_SIZE);
	set_page_private(virt_to_page(sp->spt), (unsigned long)sp);
	list_add(&sp->link, &vcpu->kvm->arch.active_mmu_pages);
	bitmap_zero(sp->slot_bitmap, KVM_MEMORY_SLOTS + KVM_PRIVATE_MEM_SLOTS);
	sp->multimapped = 0;
	sp->parent_pte = parent_pte;
	kvm_mod_used_mmu_pages(vcpu->kvm, +1);
	return sp;
}

static void mmu_page_add_parent_pte(struct kvm_vcpu *vcpu,
				    struct kvm_mmu_page *sp, u64 *parent_pte)
{
	struct kvm_pte_chain *pte_chain;
	struct hlist_node *node;
	int i;

	if (!parent_pte)
		return;
	if (!sp->multimapped) {
		u64 *old = sp->parent_pte;

		if (!old) {
			sp->parent_pte = parent_pte;
			return;
		}
		sp->multimapped = 1;
		pte_chain = mmu_alloc_pte_chain(vcpu);
		INIT_HLIST_HEAD(&sp->parent_ptes);
		hlist_add_head(&pte_chain->link, &sp->parent_ptes);
		pte_chain->parent_ptes[0] = old;
	}
	hlist_for_each_entry(pte_chain, node, &sp->parent_ptes, link) {
		if (pte_chain->parent_ptes[NR_PTE_CHAIN_ENTRIES-1])
			continue;
		for (i = 0; i < NR_PTE_CHAIN_ENTRIES; ++i)
			if (!pte_chain->parent_ptes[i]) {
				pte_chain->parent_ptes[i] = parent_pte;
				return;
			}
	}
	pte_chain = mmu_alloc_pte_chain(vcpu);
	BUG_ON(!pte_chain);
	hlist_add_head(&pte_chain->link, &sp->parent_ptes);
	pte_chain->parent_ptes[0] = parent_pte;
}

static void mmu_page_remove_parent_pte(struct kvm_mmu_page *sp,
				       u64 *parent_pte)
{
	struct kvm_pte_chain *pte_chain;
	struct hlist_node *node;
	int i;

	if (!sp->multimapped) {
		BUG_ON(sp->parent_pte != parent_pte);
		sp->parent_pte = NULL;
		return;
	}
	hlist_for_each_entry(pte_chain, node, &sp->parent_ptes, link)
		for (i = 0; i < NR_PTE_CHAIN_ENTRIES; ++i) {
			if (!pte_chain->parent_ptes[i])
				break;
			if (pte_chain->parent_ptes[i] != parent_pte)
				continue;
			while (i + 1 < NR_PTE_CHAIN_ENTRIES
				&& pte_chain->parent_ptes[i + 1]) {
				pte_chain->parent_ptes[i]
					= pte_chain->parent_ptes[i + 1];
				++i;
			}
			pte_chain->parent_ptes[i] = NULL;
			if (i == 0) {
				hlist_del(&pte_chain->link);
				mmu_free_pte_chain(pte_chain);
				if (hlist_empty(&sp->parent_ptes)) {
					sp->multimapped = 0;
					sp->parent_pte = NULL;
				}
			}
			return;
		}
	BUG();
}

static void mmu_parent_walk(struct kvm_mmu_page *sp, mmu_parent_walk_fn fn)
{
	struct kvm_pte_chain *pte_chain;
	struct hlist_node *node;
	struct kvm_mmu_page *parent_sp;
	int i;

	if (!sp->multimapped && sp->parent_pte) {
		parent_sp = page_header(__pa(sp->parent_pte));
		fn(parent_sp, sp->parent_pte);
		return;
	}

	hlist_for_each_entry(pte_chain, node, &sp->parent_ptes, link)
		for (i = 0; i < NR_PTE_CHAIN_ENTRIES; ++i) {
			u64 *spte = pte_chain->parent_ptes[i];

			if (!spte)
				break;
			parent_sp = page_header(__pa(spte));
			fn(parent_sp, spte);
		}
}

static void mark_unsync(struct kvm_mmu_page *sp, u64 *spte);
static void kvm_mmu_mark_parents_unsync(struct kvm_mmu_page *sp)
{
	mmu_parent_walk(sp, mark_unsync);
}

static void mark_unsync(struct kvm_mmu_page *sp, u64 *spte)
{
	unsigned int index;

	index = spte - sp->spt;
	if (__test_and_set_bit(index, sp->unsync_child_bitmap))
		return;
	if (sp->unsync_children++)
		return;
	kvm_mmu_mark_parents_unsync(sp);
}

static void nonpaging_prefetch_page(struct kvm_vcpu *vcpu,
				    struct kvm_mmu_page *sp)
{
	int i;

	for (i = 0; i < PT64_ENT_PER_PAGE; ++i)
		sp->spt[i] = shadow_trap_nonpresent_pte;
}

static int nonpaging_sync_page(struct kvm_vcpu *vcpu,
			       struct kvm_mmu_page *sp)
{
	return 1;
}

static void nonpaging_invlpg(struct kvm_vcpu *vcpu, gva_t gva)
{
}

static void nonpaging_update_pte(struct kvm_vcpu *vcpu,
				 struct kvm_mmu_page *sp, u64 *spte,
<<<<<<< HEAD
				 const void *pte, unsigned long mmu_seq)
=======
				 const void *pte)
>>>>>>> d762f438
{
	WARN_ON(1);
}

#define KVM_PAGE_ARRAY_NR 16

struct kvm_mmu_pages {
	struct mmu_page_and_offset {
		struct kvm_mmu_page *sp;
		unsigned int idx;
	} page[KVM_PAGE_ARRAY_NR];
	unsigned int nr;
};

#define for_each_unsync_children(bitmap, idx)		\
	for (idx = find_first_bit(bitmap, 512);		\
	     idx < 512;					\
	     idx = find_next_bit(bitmap, 512, idx+1))

static int mmu_pages_add(struct kvm_mmu_pages *pvec, struct kvm_mmu_page *sp,
			 int idx)
{
	int i;

	if (sp->unsync)
		for (i=0; i < pvec->nr; i++)
			if (pvec->page[i].sp == sp)
				return 0;

	pvec->page[pvec->nr].sp = sp;
	pvec->page[pvec->nr].idx = idx;
	pvec->nr++;
	return (pvec->nr == KVM_PAGE_ARRAY_NR);
}

static int __mmu_unsync_walk(struct kvm_mmu_page *sp,
			   struct kvm_mmu_pages *pvec)
{
	int i, ret, nr_unsync_leaf = 0;

	for_each_unsync_children(sp->unsync_child_bitmap, i) {
		struct kvm_mmu_page *child;
		u64 ent = sp->spt[i];

		if (!is_shadow_present_pte(ent) || is_large_pte(ent))
			goto clear_child_bitmap;

		child = page_header(ent & PT64_BASE_ADDR_MASK);

		if (child->unsync_children) {
			if (mmu_pages_add(pvec, child, i))
				return -ENOSPC;

			ret = __mmu_unsync_walk(child, pvec);
			if (!ret)
				goto clear_child_bitmap;
			else if (ret > 0)
				nr_unsync_leaf += ret;
			else
				return ret;
		} else if (child->unsync) {
			nr_unsync_leaf++;
			if (mmu_pages_add(pvec, child, i))
				return -ENOSPC;
		} else
			 goto clear_child_bitmap;

		continue;

clear_child_bitmap:
		__clear_bit(i, sp->unsync_child_bitmap);
		sp->unsync_children--;
		WARN_ON((int)sp->unsync_children < 0);
	}


	return nr_unsync_leaf;
}

static int mmu_unsync_walk(struct kvm_mmu_page *sp,
			   struct kvm_mmu_pages *pvec)
{
	if (!sp->unsync_children)
		return 0;

	mmu_pages_add(pvec, sp, 0);
	return __mmu_unsync_walk(sp, pvec);
}

static void kvm_unlink_unsync_page(struct kvm *kvm, struct kvm_mmu_page *sp)
{
	WARN_ON(!sp->unsync);
	trace_kvm_mmu_sync_page(sp);
	sp->unsync = 0;
	--kvm->stat.mmu_unsync;
}

static int kvm_mmu_prepare_zap_page(struct kvm *kvm, struct kvm_mmu_page *sp,
				    struct list_head *invalid_list);
static void kvm_mmu_commit_zap_page(struct kvm *kvm,
				    struct list_head *invalid_list);

#define for_each_gfn_sp(kvm, sp, gfn, pos)				\
  hlist_for_each_entry(sp, pos,						\
   &(kvm)->arch.mmu_page_hash[kvm_page_table_hashfn(gfn)], hash_link)	\
	if ((sp)->gfn != (gfn)) {} else

#define for_each_gfn_indirect_valid_sp(kvm, sp, gfn, pos)		\
  hlist_for_each_entry(sp, pos,						\
   &(kvm)->arch.mmu_page_hash[kvm_page_table_hashfn(gfn)], hash_link)	\
		if ((sp)->gfn != (gfn) || (sp)->role.direct ||		\
			(sp)->role.invalid) {} else

/* @sp->gfn should be write-protected at the call site */
static int __kvm_sync_page(struct kvm_vcpu *vcpu, struct kvm_mmu_page *sp,
			   struct list_head *invalid_list, bool clear_unsync)
{
	if (sp->role.cr4_pae != !!is_pae(vcpu)) {
		kvm_mmu_prepare_zap_page(vcpu->kvm, sp, invalid_list);
		return 1;
	}

	if (clear_unsync)
		kvm_unlink_unsync_page(vcpu->kvm, sp);

	if (vcpu->arch.mmu.sync_page(vcpu, sp)) {
		kvm_mmu_prepare_zap_page(vcpu->kvm, sp, invalid_list);
		return 1;
	}

	kvm_mmu_flush_tlb(vcpu);
	return 0;
}

static int kvm_sync_page_transient(struct kvm_vcpu *vcpu,
				   struct kvm_mmu_page *sp)
{
	LIST_HEAD(invalid_list);
	int ret;

	ret = __kvm_sync_page(vcpu, sp, &invalid_list, false);
	if (ret)
		kvm_mmu_commit_zap_page(vcpu->kvm, &invalid_list);

	return ret;
}

static int kvm_sync_page(struct kvm_vcpu *vcpu, struct kvm_mmu_page *sp,
			 struct list_head *invalid_list)
{
	return __kvm_sync_page(vcpu, sp, invalid_list, true);
}

/* @gfn should be write-protected at the call site */
static void kvm_sync_pages(struct kvm_vcpu *vcpu,  gfn_t gfn)
{
	struct kvm_mmu_page *s;
	struct hlist_node *node;
	LIST_HEAD(invalid_list);
	bool flush = false;

	for_each_gfn_indirect_valid_sp(vcpu->kvm, s, gfn, node) {
		if (!s->unsync)
			continue;

		WARN_ON(s->role.level != PT_PAGE_TABLE_LEVEL);
		kvm_unlink_unsync_page(vcpu->kvm, s);
		if ((s->role.cr4_pae != !!is_pae(vcpu)) ||
			(vcpu->arch.mmu.sync_page(vcpu, s))) {
			kvm_mmu_prepare_zap_page(vcpu->kvm, s, &invalid_list);
			continue;
		}
		flush = true;
	}

	kvm_mmu_commit_zap_page(vcpu->kvm, &invalid_list);
	if (flush)
		kvm_mmu_flush_tlb(vcpu);
}

struct mmu_page_path {
	struct kvm_mmu_page *parent[PT64_ROOT_LEVEL-1];
	unsigned int idx[PT64_ROOT_LEVEL-1];
};

#define for_each_sp(pvec, sp, parents, i)			\
		for (i = mmu_pages_next(&pvec, &parents, -1),	\
			sp = pvec.page[i].sp;			\
			i < pvec.nr && ({ sp = pvec.page[i].sp; 1;});	\
			i = mmu_pages_next(&pvec, &parents, i))

static int mmu_pages_next(struct kvm_mmu_pages *pvec,
			  struct mmu_page_path *parents,
			  int i)
{
	int n;

	for (n = i+1; n < pvec->nr; n++) {
		struct kvm_mmu_page *sp = pvec->page[n].sp;

		if (sp->role.level == PT_PAGE_TABLE_LEVEL) {
			parents->idx[0] = pvec->page[n].idx;
			return n;
		}

		parents->parent[sp->role.level-2] = sp;
		parents->idx[sp->role.level-1] = pvec->page[n].idx;
	}

	return n;
}

static void mmu_pages_clear_parents(struct mmu_page_path *parents)
{
	struct kvm_mmu_page *sp;
	unsigned int level = 0;

	do {
		unsigned int idx = parents->idx[level];

		sp = parents->parent[level];
		if (!sp)
			return;

		--sp->unsync_children;
		WARN_ON((int)sp->unsync_children < 0);
		__clear_bit(idx, sp->unsync_child_bitmap);
		level++;
	} while (level < PT64_ROOT_LEVEL-1 && !sp->unsync_children);
}

static void kvm_mmu_pages_init(struct kvm_mmu_page *parent,
			       struct mmu_page_path *parents,
			       struct kvm_mmu_pages *pvec)
{
	parents->parent[parent->role.level-1] = NULL;
	pvec->nr = 0;
}

static void mmu_sync_children(struct kvm_vcpu *vcpu,
			      struct kvm_mmu_page *parent)
{
	int i;
	struct kvm_mmu_page *sp;
	struct mmu_page_path parents;
	struct kvm_mmu_pages pages;
	LIST_HEAD(invalid_list);

	kvm_mmu_pages_init(parent, &parents, &pages);
	while (mmu_unsync_walk(parent, &pages)) {
		int protected = 0;

		for_each_sp(pages, sp, parents, i)
			protected |= rmap_write_protect(vcpu->kvm, sp->gfn);

		if (protected)
			kvm_flush_remote_tlbs(vcpu->kvm);

		for_each_sp(pages, sp, parents, i) {
			kvm_sync_page(vcpu, sp, &invalid_list);
			mmu_pages_clear_parents(&parents);
		}
		kvm_mmu_commit_zap_page(vcpu->kvm, &invalid_list);
		cond_resched_lock(&vcpu->kvm->mmu_lock);
		kvm_mmu_pages_init(parent, &parents, &pages);
	}
}

static struct kvm_mmu_page *kvm_mmu_get_page(struct kvm_vcpu *vcpu,
					     gfn_t gfn,
					     gva_t gaddr,
					     unsigned level,
					     int direct,
					     unsigned access,
					     u64 *parent_pte)
{
	union kvm_mmu_page_role role;
	unsigned quadrant;
	struct kvm_mmu_page *sp;
	struct hlist_node *node;
	bool need_sync = false;

	role = vcpu->arch.mmu.base_role;
	role.level = level;
	role.direct = direct;
	if (role.direct)
		role.cr4_pae = 0;
	role.access = access;
	if (!vcpu->arch.mmu.direct_map
	    && vcpu->arch.mmu.root_level <= PT32_ROOT_LEVEL) {
		quadrant = gaddr >> (PAGE_SHIFT + (PT64_PT_BITS * level));
		quadrant &= (1 << ((PT32_PT_BITS - PT64_PT_BITS) * level)) - 1;
		role.quadrant = quadrant;
	}
	for_each_gfn_sp(vcpu->kvm, sp, gfn, node) {
		if (!need_sync && sp->unsync)
			need_sync = true;

		if (sp->role.word != role.word)
			continue;

		if (sp->unsync && kvm_sync_page_transient(vcpu, sp))
			break;

		mmu_page_add_parent_pte(vcpu, sp, parent_pte);
		if (sp->unsync_children) {
			kvm_make_request(KVM_REQ_MMU_SYNC, vcpu);
			kvm_mmu_mark_parents_unsync(sp);
		} else if (sp->unsync)
			kvm_mmu_mark_parents_unsync(sp);

		trace_kvm_mmu_get_page(sp, false);
		return sp;
	}
	++vcpu->kvm->stat.mmu_cache_miss;
	sp = kvm_mmu_alloc_page(vcpu, parent_pte, direct);
	if (!sp)
		return sp;
	sp->gfn = gfn;
	sp->role = role;
	hlist_add_head(&sp->hash_link,
		&vcpu->kvm->arch.mmu_page_hash[kvm_page_table_hashfn(gfn)]);
	if (!direct) {
		if (rmap_write_protect(vcpu->kvm, gfn))
			kvm_flush_remote_tlbs(vcpu->kvm);
		if (level > PT_PAGE_TABLE_LEVEL && need_sync)
			kvm_sync_pages(vcpu, gfn);

		account_shadowed(vcpu->kvm, gfn);
	}
	if (shadow_trap_nonpresent_pte != shadow_notrap_nonpresent_pte)
		vcpu->arch.mmu.prefetch_page(vcpu, sp);
	else
		nonpaging_prefetch_page(vcpu, sp);
	trace_kvm_mmu_get_page(sp, true);
	return sp;
}

static void shadow_walk_init(struct kvm_shadow_walk_iterator *iterator,
			     struct kvm_vcpu *vcpu, u64 addr)
{
	iterator->addr = addr;
	iterator->shadow_addr = vcpu->arch.mmu.root_hpa;
	iterator->level = vcpu->arch.mmu.shadow_root_level;

	if (iterator->level == PT64_ROOT_LEVEL &&
	    vcpu->arch.mmu.root_level < PT64_ROOT_LEVEL &&
	    !vcpu->arch.mmu.direct_map)
		--iterator->level;

	if (iterator->level == PT32E_ROOT_LEVEL) {
		iterator->shadow_addr
			= vcpu->arch.mmu.pae_root[(addr >> 30) & 3];
		iterator->shadow_addr &= PT64_BASE_ADDR_MASK;
		--iterator->level;
		if (!iterator->shadow_addr)
			iterator->level = 0;
	}
}

static bool shadow_walk_okay(struct kvm_shadow_walk_iterator *iterator)
{
	if (iterator->level < PT_PAGE_TABLE_LEVEL)
		return false;

	if (iterator->level == PT_PAGE_TABLE_LEVEL)
		if (is_large_pte(*iterator->sptep))
			return false;

	iterator->index = SHADOW_PT_INDEX(iterator->addr, iterator->level);
	iterator->sptep	= ((u64 *)__va(iterator->shadow_addr)) + iterator->index;
	return true;
}

static void shadow_walk_next(struct kvm_shadow_walk_iterator *iterator)
{
	iterator->shadow_addr = *iterator->sptep & PT64_BASE_ADDR_MASK;
	--iterator->level;
}

static void link_shadow_page(u64 *sptep, struct kvm_mmu_page *sp)
{
	u64 spte;

	spte = __pa(sp->spt)
		| PT_PRESENT_MASK | PT_ACCESSED_MASK
		| PT_WRITABLE_MASK | PT_USER_MASK;
	__set_spte(sptep, spte);
}

static void drop_large_spte(struct kvm_vcpu *vcpu, u64 *sptep)
{
	if (is_large_pte(*sptep)) {
		drop_spte(vcpu->kvm, sptep, shadow_trap_nonpresent_pte);
		kvm_flush_remote_tlbs(vcpu->kvm);
	}
}

static void validate_direct_spte(struct kvm_vcpu *vcpu, u64 *sptep,
				   unsigned direct_access)
{
	if (is_shadow_present_pte(*sptep) && !is_large_pte(*sptep)) {
		struct kvm_mmu_page *child;

		/*
		 * For the direct sp, if the guest pte's dirty bit
		 * changed form clean to dirty, it will corrupt the
		 * sp's access: allow writable in the read-only sp,
		 * so we should update the spte at this point to get
		 * a new sp with the correct access.
		 */
		child = page_header(*sptep & PT64_BASE_ADDR_MASK);
		if (child->role.access == direct_access)
			return;

		mmu_page_remove_parent_pte(child, sptep);
		__set_spte(sptep, shadow_trap_nonpresent_pte);
		kvm_flush_remote_tlbs(vcpu->kvm);
	}
}

static void kvm_mmu_page_unlink_children(struct kvm *kvm,
					 struct kvm_mmu_page *sp)
{
	unsigned i;
	u64 *pt;
	u64 ent;

	pt = sp->spt;

	for (i = 0; i < PT64_ENT_PER_PAGE; ++i) {
		ent = pt[i];

		if (is_shadow_present_pte(ent)) {
			if (!is_last_spte(ent, sp->role.level)) {
				ent &= PT64_BASE_ADDR_MASK;
				mmu_page_remove_parent_pte(page_header(ent),
							   &pt[i]);
			} else {
				if (is_large_pte(ent))
					--kvm->stat.lpages;
				drop_spte(kvm, &pt[i],
					  shadow_trap_nonpresent_pte);
			}
		}
		pt[i] = shadow_trap_nonpresent_pte;
	}
}

static void kvm_mmu_put_page(struct kvm_mmu_page *sp, u64 *parent_pte)
{
	mmu_page_remove_parent_pte(sp, parent_pte);
}

static void kvm_mmu_reset_last_pte_updated(struct kvm *kvm)
{
	int i;
	struct kvm_vcpu *vcpu;

	kvm_for_each_vcpu(i, vcpu, kvm)
		vcpu->arch.last_pte_updated = NULL;
}

static void kvm_mmu_unlink_parents(struct kvm *kvm, struct kvm_mmu_page *sp)
{
	u64 *parent_pte;

	while (sp->multimapped || sp->parent_pte) {
		if (!sp->multimapped)
			parent_pte = sp->parent_pte;
		else {
			struct kvm_pte_chain *chain;

			chain = container_of(sp->parent_ptes.first,
					     struct kvm_pte_chain, link);
			parent_pte = chain->parent_ptes[0];
		}
		BUG_ON(!parent_pte);
		kvm_mmu_put_page(sp, parent_pte);
		__set_spte(parent_pte, shadow_trap_nonpresent_pte);
	}
}

static int mmu_zap_unsync_children(struct kvm *kvm,
				   struct kvm_mmu_page *parent,
				   struct list_head *invalid_list)
{
	int i, zapped = 0;
	struct mmu_page_path parents;
	struct kvm_mmu_pages pages;

	if (parent->role.level == PT_PAGE_TABLE_LEVEL)
		return 0;

	kvm_mmu_pages_init(parent, &parents, &pages);
	while (mmu_unsync_walk(parent, &pages)) {
		struct kvm_mmu_page *sp;

		for_each_sp(pages, sp, parents, i) {
			kvm_mmu_prepare_zap_page(kvm, sp, invalid_list);
			mmu_pages_clear_parents(&parents);
			zapped++;
		}
		kvm_mmu_pages_init(parent, &parents, &pages);
	}

	return zapped;
}

static int kvm_mmu_prepare_zap_page(struct kvm *kvm, struct kvm_mmu_page *sp,
				    struct list_head *invalid_list)
{
	int ret;

	trace_kvm_mmu_prepare_zap_page(sp);
	++kvm->stat.mmu_shadow_zapped;
	ret = mmu_zap_unsync_children(kvm, sp, invalid_list);
	kvm_mmu_page_unlink_children(kvm, sp);
	kvm_mmu_unlink_parents(kvm, sp);
	if (!sp->role.invalid && !sp->role.direct)
		unaccount_shadowed(kvm, sp->gfn);
	if (sp->unsync)
		kvm_unlink_unsync_page(kvm, sp);
	if (!sp->root_count) {
		/* Count self */
		ret++;
		list_move(&sp->link, invalid_list);
	} else {
		list_move(&sp->link, &kvm->arch.active_mmu_pages);
		kvm_reload_remote_mmus(kvm);
	}

	sp->role.invalid = 1;
	kvm_mmu_reset_last_pte_updated(kvm);
	return ret;
}

static void kvm_mmu_commit_zap_page(struct kvm *kvm,
				    struct list_head *invalid_list)
{
	struct kvm_mmu_page *sp;

	if (list_empty(invalid_list))
		return;

	kvm_flush_remote_tlbs(kvm);

	do {
		sp = list_first_entry(invalid_list, struct kvm_mmu_page, link);
		WARN_ON(!sp->role.invalid || sp->root_count);
		kvm_mmu_free_page(kvm, sp);
	} while (!list_empty(invalid_list));

}

/*
 * Changing the number of mmu pages allocated to the vm
 * Note: if goal_nr_mmu_pages is too small, you will get dead lock
 */
void kvm_mmu_change_mmu_pages(struct kvm *kvm, unsigned int goal_nr_mmu_pages)
{
	LIST_HEAD(invalid_list);
	/*
	 * If we set the number of mmu pages to be smaller be than the
	 * number of actived pages , we must to free some mmu pages before we
	 * change the value
	 */

	if (kvm->arch.n_used_mmu_pages > goal_nr_mmu_pages) {
		while (kvm->arch.n_used_mmu_pages > goal_nr_mmu_pages &&
			!list_empty(&kvm->arch.active_mmu_pages)) {
			struct kvm_mmu_page *page;

			page = container_of(kvm->arch.active_mmu_pages.prev,
					    struct kvm_mmu_page, link);
			kvm_mmu_prepare_zap_page(kvm, page, &invalid_list);
			kvm_mmu_commit_zap_page(kvm, &invalid_list);
		}
		goal_nr_mmu_pages = kvm->arch.n_used_mmu_pages;
	}

	kvm->arch.n_max_mmu_pages = goal_nr_mmu_pages;
}

static int kvm_mmu_unprotect_page(struct kvm *kvm, gfn_t gfn)
{
	struct kvm_mmu_page *sp;
	struct hlist_node *node;
	LIST_HEAD(invalid_list);
	int r;

	pgprintk("%s: looking for gfn %llx\n", __func__, gfn);
	r = 0;

	for_each_gfn_indirect_valid_sp(kvm, sp, gfn, node) {
		pgprintk("%s: gfn %llx role %x\n", __func__, gfn,
			 sp->role.word);
		r = 1;
		kvm_mmu_prepare_zap_page(kvm, sp, &invalid_list);
	}
	kvm_mmu_commit_zap_page(kvm, &invalid_list);
	return r;
}

static void mmu_unshadow(struct kvm *kvm, gfn_t gfn)
{
	struct kvm_mmu_page *sp;
	struct hlist_node *node;
	LIST_HEAD(invalid_list);

	for_each_gfn_indirect_valid_sp(kvm, sp, gfn, node) {
		pgprintk("%s: zap %llx %x\n",
			 __func__, gfn, sp->role.word);
		kvm_mmu_prepare_zap_page(kvm, sp, &invalid_list);
	}
	kvm_mmu_commit_zap_page(kvm, &invalid_list);
}

static void page_header_update_slot(struct kvm *kvm, void *pte, gfn_t gfn)
{
	int slot = memslot_id(kvm, gfn);
	struct kvm_mmu_page *sp = page_header(__pa(pte));

	__set_bit(slot, sp->slot_bitmap);
}

static void mmu_convert_notrap(struct kvm_mmu_page *sp)
{
	int i;
	u64 *pt = sp->spt;

	if (shadow_trap_nonpresent_pte == shadow_notrap_nonpresent_pte)
		return;

	for (i = 0; i < PT64_ENT_PER_PAGE; ++i) {
		if (pt[i] == shadow_notrap_nonpresent_pte)
			__set_spte(&pt[i], shadow_trap_nonpresent_pte);
	}
}

/*
 * The function is based on mtrr_type_lookup() in
 * arch/x86/kernel/cpu/mtrr/generic.c
 */
static int get_mtrr_type(struct mtrr_state_type *mtrr_state,
			 u64 start, u64 end)
{
	int i;
	u64 base, mask;
	u8 prev_match, curr_match;
	int num_var_ranges = KVM_NR_VAR_MTRR;

	if (!mtrr_state->enabled)
		return 0xFF;

	/* Make end inclusive end, instead of exclusive */
	end--;

	/* Look in fixed ranges. Just return the type as per start */
	if (mtrr_state->have_fixed && (start < 0x100000)) {
		int idx;

		if (start < 0x80000) {
			idx = 0;
			idx += (start >> 16);
			return mtrr_state->fixed_ranges[idx];
		} else if (start < 0xC0000) {
			idx = 1 * 8;
			idx += ((start - 0x80000) >> 14);
			return mtrr_state->fixed_ranges[idx];
		} else if (start < 0x1000000) {
			idx = 3 * 8;
			idx += ((start - 0xC0000) >> 12);
			return mtrr_state->fixed_ranges[idx];
		}
	}

	/*
	 * Look in variable ranges
	 * Look of multiple ranges matching this address and pick type
	 * as per MTRR precedence
	 */
	if (!(mtrr_state->enabled & 2))
		return mtrr_state->def_type;

	prev_match = 0xFF;
	for (i = 0; i < num_var_ranges; ++i) {
		unsigned short start_state, end_state;

		if (!(mtrr_state->var_ranges[i].mask_lo & (1 << 11)))
			continue;

		base = (((u64)mtrr_state->var_ranges[i].base_hi) << 32) +
		       (mtrr_state->var_ranges[i].base_lo & PAGE_MASK);
		mask = (((u64)mtrr_state->var_ranges[i].mask_hi) << 32) +
		       (mtrr_state->var_ranges[i].mask_lo & PAGE_MASK);

		start_state = ((start & mask) == (base & mask));
		end_state = ((end & mask) == (base & mask));
		if (start_state != end_state)
			return 0xFE;

		if ((start & mask) != (base & mask))
			continue;

		curr_match = mtrr_state->var_ranges[i].base_lo & 0xff;
		if (prev_match == 0xFF) {
			prev_match = curr_match;
			continue;
		}

		if (prev_match == MTRR_TYPE_UNCACHABLE ||
		    curr_match == MTRR_TYPE_UNCACHABLE)
			return MTRR_TYPE_UNCACHABLE;

		if ((prev_match == MTRR_TYPE_WRBACK &&
		     curr_match == MTRR_TYPE_WRTHROUGH) ||
		    (prev_match == MTRR_TYPE_WRTHROUGH &&
		     curr_match == MTRR_TYPE_WRBACK)) {
			prev_match = MTRR_TYPE_WRTHROUGH;
			curr_match = MTRR_TYPE_WRTHROUGH;
		}

		if (prev_match != curr_match)
			return MTRR_TYPE_UNCACHABLE;
	}

	if (prev_match != 0xFF)
		return prev_match;

	return mtrr_state->def_type;
}

u8 kvm_get_guest_memory_type(struct kvm_vcpu *vcpu, gfn_t gfn)
{
	u8 mtrr;

	mtrr = get_mtrr_type(&vcpu->arch.mtrr_state, gfn << PAGE_SHIFT,
			     (gfn << PAGE_SHIFT) + PAGE_SIZE);
	if (mtrr == 0xfe || mtrr == 0xff)
		mtrr = MTRR_TYPE_WRBACK;
	return mtrr;
}
EXPORT_SYMBOL_GPL(kvm_get_guest_memory_type);

static void __kvm_unsync_page(struct kvm_vcpu *vcpu, struct kvm_mmu_page *sp)
{
	trace_kvm_mmu_unsync_page(sp);
	++vcpu->kvm->stat.mmu_unsync;
	sp->unsync = 1;

	kvm_mmu_mark_parents_unsync(sp);
	mmu_convert_notrap(sp);
}

static void kvm_unsync_pages(struct kvm_vcpu *vcpu,  gfn_t gfn)
{
	struct kvm_mmu_page *s;
	struct hlist_node *node;

	for_each_gfn_indirect_valid_sp(vcpu->kvm, s, gfn, node) {
		if (s->unsync)
			continue;
		WARN_ON(s->role.level != PT_PAGE_TABLE_LEVEL);
		__kvm_unsync_page(vcpu, s);
	}
}

static int mmu_need_write_protect(struct kvm_vcpu *vcpu, gfn_t gfn,
				  bool can_unsync)
{
	struct kvm_mmu_page *s;
	struct hlist_node *node;
	bool need_unsync = false;

	for_each_gfn_indirect_valid_sp(vcpu->kvm, s, gfn, node) {
		if (!can_unsync)
			return 1;

		if (s->role.level != PT_PAGE_TABLE_LEVEL)
			return 1;

		if (!need_unsync && !s->unsync) {
			if (!oos_shadow)
				return 1;
			need_unsync = true;
		}
	}
	if (need_unsync)
		kvm_unsync_pages(vcpu, gfn);
	return 0;
}

static int set_spte(struct kvm_vcpu *vcpu, u64 *sptep,
		    unsigned pte_access, int user_fault,
		    int write_fault, int dirty, int level,
		    gfn_t gfn, pfn_t pfn, bool speculative,
		    bool can_unsync, bool host_writable)
{
	u64 spte, entry = *sptep;
	int ret = 0;

	/*
	 * We don't set the accessed bit, since we sometimes want to see
	 * whether the guest actually used the pte (in order to detect
	 * demand paging).
	 */
	spte = PT_PRESENT_MASK;
	if (!speculative)
		spte |= shadow_accessed_mask;
	if (!dirty)
		pte_access &= ~ACC_WRITE_MASK;
	if (pte_access & ACC_EXEC_MASK)
		spte |= shadow_x_mask;
	else
		spte |= shadow_nx_mask;
	if (pte_access & ACC_USER_MASK)
		spte |= shadow_user_mask;
	if (level > PT_PAGE_TABLE_LEVEL)
		spte |= PT_PAGE_SIZE_MASK;
	if (tdp_enabled)
		spte |= kvm_x86_ops->get_mt_mask(vcpu, gfn,
			kvm_is_mmio_pfn(pfn));

	if (host_writable)
		spte |= SPTE_HOST_WRITEABLE;
	else
		pte_access &= ~ACC_WRITE_MASK;

	spte |= (u64)pfn << PAGE_SHIFT;

	if ((pte_access & ACC_WRITE_MASK)
	    || (!vcpu->arch.mmu.direct_map && write_fault
		&& !is_write_protection(vcpu) && !user_fault)) {

		if (level > PT_PAGE_TABLE_LEVEL &&
		    has_wrprotected_page(vcpu->kvm, gfn, level)) {
			ret = 1;
			drop_spte(vcpu->kvm, sptep, shadow_trap_nonpresent_pte);
			goto done;
		}

		spte |= PT_WRITABLE_MASK;

		if (!vcpu->arch.mmu.direct_map
		    && !(pte_access & ACC_WRITE_MASK))
			spte &= ~PT_USER_MASK;

		/*
		 * Optimization: for pte sync, if spte was writable the hash
		 * lookup is unnecessary (and expensive). Write protection
		 * is responsibility of mmu_get_page / kvm_sync_page.
		 * Same reasoning can be applied to dirty page accounting.
		 */
		if (!can_unsync && is_writable_pte(*sptep))
			goto set_pte;

		if (mmu_need_write_protect(vcpu, gfn, can_unsync)) {
			pgprintk("%s: found shadow page for %llx, marking ro\n",
				 __func__, gfn);
			ret = 1;
			pte_access &= ~ACC_WRITE_MASK;
			if (is_writable_pte(spte))
				spte &= ~PT_WRITABLE_MASK;
		}
	}

	if (pte_access & ACC_WRITE_MASK)
		mark_page_dirty(vcpu->kvm, gfn);

set_pte:
	update_spte(sptep, spte);
	/*
	 * If we overwrite a writable spte with a read-only one we
	 * should flush remote TLBs. Otherwise rmap_write_protect
	 * will find a read-only spte, even though the writable spte
	 * might be cached on a CPU's TLB.
	 */
	if (is_writable_pte(entry) && !is_writable_pte(*sptep))
		kvm_flush_remote_tlbs(vcpu->kvm);
done:
	return ret;
}

static void mmu_set_spte(struct kvm_vcpu *vcpu, u64 *sptep,
			 unsigned pt_access, unsigned pte_access,
			 int user_fault, int write_fault, int dirty,
			 int *ptwrite, int level, gfn_t gfn,
			 pfn_t pfn, bool speculative,
			 bool host_writable)
{
	int was_rmapped = 0;
	int rmap_count;

	pgprintk("%s: spte %llx access %x write_fault %d"
		 " user_fault %d gfn %llx\n",
		 __func__, *sptep, pt_access,
		 write_fault, user_fault, gfn);

	if (is_rmap_spte(*sptep)) {
		/*
		 * If we overwrite a PTE page pointer with a 2MB PMD, unlink
		 * the parent of the now unreachable PTE.
		 */
		if (level > PT_PAGE_TABLE_LEVEL &&
		    !is_large_pte(*sptep)) {
			struct kvm_mmu_page *child;
			u64 pte = *sptep;

			child = page_header(pte & PT64_BASE_ADDR_MASK);
			mmu_page_remove_parent_pte(child, sptep);
			__set_spte(sptep, shadow_trap_nonpresent_pte);
			kvm_flush_remote_tlbs(vcpu->kvm);
		} else if (pfn != spte_to_pfn(*sptep)) {
			pgprintk("hfn old %llx new %llx\n",
				 spte_to_pfn(*sptep), pfn);
			drop_spte(vcpu->kvm, sptep, shadow_trap_nonpresent_pte);
			kvm_flush_remote_tlbs(vcpu->kvm);
		} else
			was_rmapped = 1;
	}

	if (set_spte(vcpu, sptep, pte_access, user_fault, write_fault,
		      dirty, level, gfn, pfn, speculative, true,
		      host_writable)) {
		if (write_fault)
			*ptwrite = 1;
		kvm_mmu_flush_tlb(vcpu);
	}

	pgprintk("%s: setting spte %llx\n", __func__, *sptep);
	pgprintk("instantiating %s PTE (%s) at %llx (%llx) addr %p\n",
		 is_large_pte(*sptep)? "2MB" : "4kB",
		 *sptep & PT_PRESENT_MASK ?"RW":"R", gfn,
		 *sptep, sptep);
	if (!was_rmapped && is_large_pte(*sptep))
		++vcpu->kvm->stat.lpages;

	page_header_update_slot(vcpu->kvm, sptep, gfn);
	if (!was_rmapped) {
		rmap_count = rmap_add(vcpu, sptep, gfn);
		if (rmap_count > RMAP_RECYCLE_THRESHOLD)
			rmap_recycle(vcpu, sptep, gfn);
	}
	kvm_release_pfn_clean(pfn);
	if (speculative) {
		vcpu->arch.last_pte_updated = sptep;
		vcpu->arch.last_pte_gfn = gfn;
	}
}

static void nonpaging_new_cr3(struct kvm_vcpu *vcpu)
{
}

static pfn_t pte_prefetch_gfn_to_pfn(struct kvm_vcpu *vcpu, gfn_t gfn,
				     bool no_dirty_log)
{
	struct kvm_memory_slot *slot;
	unsigned long hva;

	slot = gfn_to_memslot_dirty_bitmap(vcpu, gfn, no_dirty_log);
	if (!slot) {
		get_page(bad_page);
		return page_to_pfn(bad_page);
	}

	hva = gfn_to_hva_memslot(slot, gfn);

	return hva_to_pfn_atomic(vcpu->kvm, hva);
}

static int direct_pte_prefetch_many(struct kvm_vcpu *vcpu,
				    struct kvm_mmu_page *sp,
				    u64 *start, u64 *end)
{
	struct page *pages[PTE_PREFETCH_NUM];
	unsigned access = sp->role.access;
	int i, ret;
	gfn_t gfn;

	gfn = kvm_mmu_page_get_gfn(sp, start - sp->spt);
	if (!gfn_to_memslot_dirty_bitmap(vcpu, gfn, access & ACC_WRITE_MASK))
		return -1;

	ret = gfn_to_page_many_atomic(vcpu->kvm, gfn, pages, end - start);
	if (ret <= 0)
		return -1;

	for (i = 0; i < ret; i++, gfn++, start++)
		mmu_set_spte(vcpu, start, ACC_ALL,
			     access, 0, 0, 1, NULL,
			     sp->role.level, gfn,
			     page_to_pfn(pages[i]), true, true);

	return 0;
}

static void __direct_pte_prefetch(struct kvm_vcpu *vcpu,
				  struct kvm_mmu_page *sp, u64 *sptep)
{
	u64 *spte, *start = NULL;
	int i;

	WARN_ON(!sp->role.direct);

	i = (sptep - sp->spt) & ~(PTE_PREFETCH_NUM - 1);
	spte = sp->spt + i;

	for (i = 0; i < PTE_PREFETCH_NUM; i++, spte++) {
		if (*spte != shadow_trap_nonpresent_pte || spte == sptep) {
			if (!start)
				continue;
			if (direct_pte_prefetch_many(vcpu, sp, start, spte) < 0)
				break;
			start = NULL;
		} else if (!start)
			start = spte;
	}
}

static void direct_pte_prefetch(struct kvm_vcpu *vcpu, u64 *sptep)
{
	struct kvm_mmu_page *sp;

	/*
	 * Since it's no accessed bit on EPT, it's no way to
	 * distinguish between actually accessed translations
	 * and prefetched, so disable pte prefetch if EPT is
	 * enabled.
	 */
	if (!shadow_accessed_mask)
		return;

	sp = page_header(__pa(sptep));
	if (sp->role.level > PT_PAGE_TABLE_LEVEL)
		return;

	__direct_pte_prefetch(vcpu, sp, sptep);
}

static int __direct_map(struct kvm_vcpu *vcpu, gpa_t v, int write,
			int map_writable, int level, gfn_t gfn, pfn_t pfn,
			bool prefault)
{
	struct kvm_shadow_walk_iterator iterator;
	struct kvm_mmu_page *sp;
	int pt_write = 0;
	gfn_t pseudo_gfn;

	for_each_shadow_entry(vcpu, (u64)gfn << PAGE_SHIFT, iterator) {
		if (iterator.level == level) {
			unsigned pte_access = ACC_ALL;

			mmu_set_spte(vcpu, iterator.sptep, ACC_ALL, pte_access,
				     0, write, 1, &pt_write,
				     level, gfn, pfn, prefault, map_writable);
			direct_pte_prefetch(vcpu, iterator.sptep);
			++vcpu->stat.pf_fixed;
			break;
		}

		if (*iterator.sptep == shadow_trap_nonpresent_pte) {
			u64 base_addr = iterator.addr;

			base_addr &= PT64_LVL_ADDR_MASK(iterator.level);
			pseudo_gfn = base_addr >> PAGE_SHIFT;
			sp = kvm_mmu_get_page(vcpu, pseudo_gfn, iterator.addr,
					      iterator.level - 1,
					      1, ACC_ALL, iterator.sptep);
			if (!sp) {
				pgprintk("nonpaging_map: ENOMEM\n");
				kvm_release_pfn_clean(pfn);
				return -ENOMEM;
			}

			__set_spte(iterator.sptep,
				   __pa(sp->spt)
				   | PT_PRESENT_MASK | PT_WRITABLE_MASK
				   | shadow_user_mask | shadow_x_mask
				   | shadow_accessed_mask);
		}
	}
	return pt_write;
}

static void kvm_send_hwpoison_signal(unsigned long address, struct task_struct *tsk)
{
	siginfo_t info;

	info.si_signo	= SIGBUS;
	info.si_errno	= 0;
	info.si_code	= BUS_MCEERR_AR;
	info.si_addr	= (void __user *)address;
	info.si_addr_lsb = PAGE_SHIFT;

	send_sig_info(SIGBUS, &info, tsk);
}

static int kvm_handle_bad_page(struct kvm *kvm, gfn_t gfn, pfn_t pfn)
{
	kvm_release_pfn_clean(pfn);
	if (is_hwpoison_pfn(pfn)) {
		kvm_send_hwpoison_signal(gfn_to_hva(kvm, gfn), current);
		return 0;
	} else if (is_fault_pfn(pfn))
		return -EFAULT;

	return 1;
}

static void transparent_hugepage_adjust(struct kvm_vcpu *vcpu,
					gfn_t *gfnp, pfn_t *pfnp, int *levelp)
{
	pfn_t pfn = *pfnp;
	gfn_t gfn = *gfnp;
	int level = *levelp;

	/*
	 * Check if it's a transparent hugepage. If this would be an
	 * hugetlbfs page, level wouldn't be set to
	 * PT_PAGE_TABLE_LEVEL and there would be no adjustment done
	 * here.
	 */
	if (!is_error_pfn(pfn) && !kvm_is_mmio_pfn(pfn) &&
	    level == PT_PAGE_TABLE_LEVEL &&
	    PageTransCompound(pfn_to_page(pfn)) &&
	    !has_wrprotected_page(vcpu->kvm, gfn, PT_DIRECTORY_LEVEL)) {
		unsigned long mask;
		/*
		 * mmu_notifier_retry was successful and we hold the
		 * mmu_lock here, so the pmd can't become splitting
		 * from under us, and in turn
		 * __split_huge_page_refcount() can't run from under
		 * us and we can safely transfer the refcount from
		 * PG_tail to PG_head as we switch the pfn to tail to
		 * head.
		 */
		*levelp = level = PT_DIRECTORY_LEVEL;
		mask = KVM_PAGES_PER_HPAGE(level) - 1;
		VM_BUG_ON((gfn & mask) != (pfn & mask));
		if (pfn & mask) {
			gfn &= ~mask;
			*gfnp = gfn;
			kvm_release_pfn_clean(pfn);
			pfn &= ~mask;
			if (!get_page_unless_zero(pfn_to_page(pfn)))
				BUG();
			*pfnp = pfn;
		}
	}
}

static bool try_async_pf(struct kvm_vcpu *vcpu, bool prefault, gfn_t gfn,
			 gva_t gva, pfn_t *pfn, bool write, bool *writable);

static int nonpaging_map(struct kvm_vcpu *vcpu, gva_t v, int write, gfn_t gfn,
			 bool prefault)
{
	int r;
	int level;
	int force_pt_level;
	pfn_t pfn;
	unsigned long mmu_seq;
	bool map_writable;

	force_pt_level = mapping_level_dirty_bitmap(vcpu, gfn);
	if (likely(!force_pt_level)) {
		level = mapping_level(vcpu, gfn);
		/*
		 * This path builds a PAE pagetable - so we can map
		 * 2mb pages at maximum. Therefore check if the level
		 * is larger than that.
		 */
		if (level > PT_DIRECTORY_LEVEL)
			level = PT_DIRECTORY_LEVEL;

		gfn &= ~(KVM_PAGES_PER_HPAGE(level) - 1);
	} else
		level = PT_PAGE_TABLE_LEVEL;

	mmu_seq = vcpu->kvm->mmu_notifier_seq;
	smp_rmb();

	if (try_async_pf(vcpu, prefault, gfn, v, &pfn, write, &map_writable))
		return 0;

	/* mmio */
	if (is_error_pfn(pfn))
		return kvm_handle_bad_page(vcpu->kvm, gfn, pfn);

	spin_lock(&vcpu->kvm->mmu_lock);
	if (mmu_notifier_retry(vcpu, mmu_seq))
		goto out_unlock;
	kvm_mmu_free_some_pages(vcpu);
	if (likely(!force_pt_level))
		transparent_hugepage_adjust(vcpu, &gfn, &pfn, &level);
	r = __direct_map(vcpu, v, write, map_writable, level, gfn, pfn,
			 prefault);
	spin_unlock(&vcpu->kvm->mmu_lock);


	return r;

out_unlock:
	spin_unlock(&vcpu->kvm->mmu_lock);
	kvm_release_pfn_clean(pfn);
	return 0;
}


static void mmu_free_roots(struct kvm_vcpu *vcpu)
{
	int i;
	struct kvm_mmu_page *sp;
	LIST_HEAD(invalid_list);

	if (!VALID_PAGE(vcpu->arch.mmu.root_hpa))
		return;
	spin_lock(&vcpu->kvm->mmu_lock);
	if (vcpu->arch.mmu.shadow_root_level == PT64_ROOT_LEVEL &&
	    (vcpu->arch.mmu.root_level == PT64_ROOT_LEVEL ||
	     vcpu->arch.mmu.direct_map)) {
		hpa_t root = vcpu->arch.mmu.root_hpa;

		sp = page_header(root);
		--sp->root_count;
		if (!sp->root_count && sp->role.invalid) {
			kvm_mmu_prepare_zap_page(vcpu->kvm, sp, &invalid_list);
			kvm_mmu_commit_zap_page(vcpu->kvm, &invalid_list);
		}
		vcpu->arch.mmu.root_hpa = INVALID_PAGE;
		spin_unlock(&vcpu->kvm->mmu_lock);
		return;
	}
	for (i = 0; i < 4; ++i) {
		hpa_t root = vcpu->arch.mmu.pae_root[i];

		if (root) {
			root &= PT64_BASE_ADDR_MASK;
			sp = page_header(root);
			--sp->root_count;
			if (!sp->root_count && sp->role.invalid)
				kvm_mmu_prepare_zap_page(vcpu->kvm, sp,
							 &invalid_list);
		}
		vcpu->arch.mmu.pae_root[i] = INVALID_PAGE;
	}
	kvm_mmu_commit_zap_page(vcpu->kvm, &invalid_list);
	spin_unlock(&vcpu->kvm->mmu_lock);
	vcpu->arch.mmu.root_hpa = INVALID_PAGE;
}

static int mmu_check_root(struct kvm_vcpu *vcpu, gfn_t root_gfn)
{
	int ret = 0;

	if (!kvm_is_visible_gfn(vcpu->kvm, root_gfn)) {
		kvm_make_request(KVM_REQ_TRIPLE_FAULT, vcpu);
		ret = 1;
	}

	return ret;
}

static int mmu_alloc_direct_roots(struct kvm_vcpu *vcpu)
{
	struct kvm_mmu_page *sp;
	unsigned i;

	if (vcpu->arch.mmu.shadow_root_level == PT64_ROOT_LEVEL) {
		spin_lock(&vcpu->kvm->mmu_lock);
		kvm_mmu_free_some_pages(vcpu);
		sp = kvm_mmu_get_page(vcpu, 0, 0, PT64_ROOT_LEVEL,
				      1, ACC_ALL, NULL);
		++sp->root_count;
		spin_unlock(&vcpu->kvm->mmu_lock);
		vcpu->arch.mmu.root_hpa = __pa(sp->spt);
	} else if (vcpu->arch.mmu.shadow_root_level == PT32E_ROOT_LEVEL) {
		for (i = 0; i < 4; ++i) {
			hpa_t root = vcpu->arch.mmu.pae_root[i];

			ASSERT(!VALID_PAGE(root));
			spin_lock(&vcpu->kvm->mmu_lock);
			kvm_mmu_free_some_pages(vcpu);
			sp = kvm_mmu_get_page(vcpu, i << (30 - PAGE_SHIFT),
					      i << 30,
					      PT32_ROOT_LEVEL, 1, ACC_ALL,
					      NULL);
			root = __pa(sp->spt);
			++sp->root_count;
			spin_unlock(&vcpu->kvm->mmu_lock);
			vcpu->arch.mmu.pae_root[i] = root | PT_PRESENT_MASK;
		}
		vcpu->arch.mmu.root_hpa = __pa(vcpu->arch.mmu.pae_root);
	} else
		BUG();

	return 0;
}

static int mmu_alloc_shadow_roots(struct kvm_vcpu *vcpu)
{
	struct kvm_mmu_page *sp;
	u64 pdptr, pm_mask;
	gfn_t root_gfn;
	int i;

	root_gfn = vcpu->arch.mmu.get_cr3(vcpu) >> PAGE_SHIFT;

	if (mmu_check_root(vcpu, root_gfn))
		return 1;

	/*
	 * Do we shadow a long mode page table? If so we need to
	 * write-protect the guests page table root.
	 */
	if (vcpu->arch.mmu.root_level == PT64_ROOT_LEVEL) {
		hpa_t root = vcpu->arch.mmu.root_hpa;

		ASSERT(!VALID_PAGE(root));

		spin_lock(&vcpu->kvm->mmu_lock);
		kvm_mmu_free_some_pages(vcpu);
		sp = kvm_mmu_get_page(vcpu, root_gfn, 0, PT64_ROOT_LEVEL,
				      0, ACC_ALL, NULL);
		root = __pa(sp->spt);
		++sp->root_count;
		spin_unlock(&vcpu->kvm->mmu_lock);
		vcpu->arch.mmu.root_hpa = root;
		return 0;
	}

	/*
	 * We shadow a 32 bit page table. This may be a legacy 2-level
	 * or a PAE 3-level page table. In either case we need to be aware that
	 * the shadow page table may be a PAE or a long mode page table.
	 */
	pm_mask = PT_PRESENT_MASK;
	if (vcpu->arch.mmu.shadow_root_level == PT64_ROOT_LEVEL)
		pm_mask |= PT_ACCESSED_MASK | PT_WRITABLE_MASK | PT_USER_MASK;

	for (i = 0; i < 4; ++i) {
		hpa_t root = vcpu->arch.mmu.pae_root[i];

		ASSERT(!VALID_PAGE(root));
		if (vcpu->arch.mmu.root_level == PT32E_ROOT_LEVEL) {
			pdptr = kvm_pdptr_read_mmu(vcpu, &vcpu->arch.mmu, i);
			if (!is_present_gpte(pdptr)) {
				vcpu->arch.mmu.pae_root[i] = 0;
				continue;
			}
			root_gfn = pdptr >> PAGE_SHIFT;
			if (mmu_check_root(vcpu, root_gfn))
				return 1;
		}
		spin_lock(&vcpu->kvm->mmu_lock);
		kvm_mmu_free_some_pages(vcpu);
		sp = kvm_mmu_get_page(vcpu, root_gfn, i << 30,
				      PT32_ROOT_LEVEL, 0,
				      ACC_ALL, NULL);
		root = __pa(sp->spt);
		++sp->root_count;
		spin_unlock(&vcpu->kvm->mmu_lock);

		vcpu->arch.mmu.pae_root[i] = root | pm_mask;
	}
	vcpu->arch.mmu.root_hpa = __pa(vcpu->arch.mmu.pae_root);

	/*
	 * If we shadow a 32 bit page table with a long mode page
	 * table we enter this path.
	 */
	if (vcpu->arch.mmu.shadow_root_level == PT64_ROOT_LEVEL) {
		if (vcpu->arch.mmu.lm_root == NULL) {
			/*
			 * The additional page necessary for this is only
			 * allocated on demand.
			 */

			u64 *lm_root;

			lm_root = (void*)get_zeroed_page(GFP_KERNEL);
			if (lm_root == NULL)
				return 1;

			lm_root[0] = __pa(vcpu->arch.mmu.pae_root) | pm_mask;

			vcpu->arch.mmu.lm_root = lm_root;
		}

		vcpu->arch.mmu.root_hpa = __pa(vcpu->arch.mmu.lm_root);
	}

	return 0;
}

static int mmu_alloc_roots(struct kvm_vcpu *vcpu)
{
	if (vcpu->arch.mmu.direct_map)
		return mmu_alloc_direct_roots(vcpu);
	else
		return mmu_alloc_shadow_roots(vcpu);
}

static void mmu_sync_roots(struct kvm_vcpu *vcpu)
{
	int i;
	struct kvm_mmu_page *sp;

	if (vcpu->arch.mmu.direct_map)
		return;

	if (!VALID_PAGE(vcpu->arch.mmu.root_hpa))
		return;

	trace_kvm_mmu_audit(vcpu, AUDIT_PRE_SYNC);
	if (vcpu->arch.mmu.root_level == PT64_ROOT_LEVEL) {
		hpa_t root = vcpu->arch.mmu.root_hpa;
		sp = page_header(root);
		mmu_sync_children(vcpu, sp);
		trace_kvm_mmu_audit(vcpu, AUDIT_POST_SYNC);
		return;
	}
	for (i = 0; i < 4; ++i) {
		hpa_t root = vcpu->arch.mmu.pae_root[i];

		if (root && VALID_PAGE(root)) {
			root &= PT64_BASE_ADDR_MASK;
			sp = page_header(root);
			mmu_sync_children(vcpu, sp);
		}
	}
	trace_kvm_mmu_audit(vcpu, AUDIT_POST_SYNC);
}

void kvm_mmu_sync_roots(struct kvm_vcpu *vcpu)
{
	spin_lock(&vcpu->kvm->mmu_lock);
	mmu_sync_roots(vcpu);
	spin_unlock(&vcpu->kvm->mmu_lock);
}

static gpa_t nonpaging_gva_to_gpa(struct kvm_vcpu *vcpu, gva_t vaddr,
				  u32 access, struct x86_exception *exception)
{
	if (exception)
		exception->error_code = 0;
	return vaddr;
}

static gpa_t nonpaging_gva_to_gpa_nested(struct kvm_vcpu *vcpu, gva_t vaddr,
					 u32 access,
					 struct x86_exception *exception)
{
	if (exception)
		exception->error_code = 0;
	return vcpu->arch.nested_mmu.translate_gpa(vcpu, vaddr, access);
}

static int nonpaging_page_fault(struct kvm_vcpu *vcpu, gva_t gva,
				u32 error_code, bool prefault)
{
	gfn_t gfn;
	int r;

	pgprintk("%s: gva %lx error %x\n", __func__, gva, error_code);
	r = mmu_topup_memory_caches(vcpu);
	if (r)
		return r;

	ASSERT(vcpu);
	ASSERT(VALID_PAGE(vcpu->arch.mmu.root_hpa));

	gfn = gva >> PAGE_SHIFT;

	return nonpaging_map(vcpu, gva & PAGE_MASK,
			     error_code & PFERR_WRITE_MASK, gfn, prefault);
}

static int kvm_arch_setup_async_pf(struct kvm_vcpu *vcpu, gva_t gva, gfn_t gfn)
{
	struct kvm_arch_async_pf arch;

	arch.token = (vcpu->arch.apf.id++ << 12) | vcpu->vcpu_id;
	arch.gfn = gfn;
	arch.direct_map = vcpu->arch.mmu.direct_map;
	arch.cr3 = vcpu->arch.mmu.get_cr3(vcpu);

	return kvm_setup_async_pf(vcpu, gva, gfn, &arch);
}

static bool can_do_async_pf(struct kvm_vcpu *vcpu)
{
	if (unlikely(!irqchip_in_kernel(vcpu->kvm) ||
		     kvm_event_needs_reinjection(vcpu)))
		return false;

	return kvm_x86_ops->interrupt_allowed(vcpu);
}

static bool try_async_pf(struct kvm_vcpu *vcpu, bool prefault, gfn_t gfn,
			 gva_t gva, pfn_t *pfn, bool write, bool *writable)
{
	bool async;

	*pfn = gfn_to_pfn_async(vcpu->kvm, gfn, &async, write, writable);

	if (!async)
		return false; /* *pfn has correct page already */

	put_page(pfn_to_page(*pfn));

	if (!prefault && can_do_async_pf(vcpu)) {
		trace_kvm_try_async_get_page(gva, gfn);
		if (kvm_find_async_pf_gfn(vcpu, gfn)) {
			trace_kvm_async_pf_doublefault(gva, gfn);
			kvm_make_request(KVM_REQ_APF_HALT, vcpu);
			return true;
		} else if (kvm_arch_setup_async_pf(vcpu, gva, gfn))
			return true;
	}

	*pfn = gfn_to_pfn_prot(vcpu->kvm, gfn, write, writable);

	return false;
}

static int tdp_page_fault(struct kvm_vcpu *vcpu, gva_t gpa, u32 error_code,
			  bool prefault)
{
	pfn_t pfn;
	int r;
	int level;
	int force_pt_level;
	gfn_t gfn = gpa >> PAGE_SHIFT;
	unsigned long mmu_seq;
	int write = error_code & PFERR_WRITE_MASK;
	bool map_writable;

	ASSERT(vcpu);
	ASSERT(VALID_PAGE(vcpu->arch.mmu.root_hpa));

	r = mmu_topup_memory_caches(vcpu);
	if (r)
		return r;

	force_pt_level = mapping_level_dirty_bitmap(vcpu, gfn);
	if (likely(!force_pt_level)) {
		level = mapping_level(vcpu, gfn);
		gfn &= ~(KVM_PAGES_PER_HPAGE(level) - 1);
	} else
		level = PT_PAGE_TABLE_LEVEL;

	mmu_seq = vcpu->kvm->mmu_notifier_seq;
	smp_rmb();

	if (try_async_pf(vcpu, prefault, gfn, gpa, &pfn, write, &map_writable))
		return 0;

	/* mmio */
	if (is_error_pfn(pfn))
		return kvm_handle_bad_page(vcpu->kvm, gfn, pfn);
	spin_lock(&vcpu->kvm->mmu_lock);
	if (mmu_notifier_retry(vcpu, mmu_seq))
		goto out_unlock;
	kvm_mmu_free_some_pages(vcpu);
	if (likely(!force_pt_level))
		transparent_hugepage_adjust(vcpu, &gfn, &pfn, &level);
	r = __direct_map(vcpu, gpa, write, map_writable,
			 level, gfn, pfn, prefault);
	spin_unlock(&vcpu->kvm->mmu_lock);

	return r;

out_unlock:
	spin_unlock(&vcpu->kvm->mmu_lock);
	kvm_release_pfn_clean(pfn);
	return 0;
}

static void nonpaging_free(struct kvm_vcpu *vcpu)
{
	mmu_free_roots(vcpu);
}

static int nonpaging_init_context(struct kvm_vcpu *vcpu,
				  struct kvm_mmu *context)
{
	context->new_cr3 = nonpaging_new_cr3;
	context->page_fault = nonpaging_page_fault;
	context->gva_to_gpa = nonpaging_gva_to_gpa;
	context->free = nonpaging_free;
	context->prefetch_page = nonpaging_prefetch_page;
	context->sync_page = nonpaging_sync_page;
	context->invlpg = nonpaging_invlpg;
	context->update_pte = nonpaging_update_pte;
	context->root_level = 0;
	context->shadow_root_level = PT32E_ROOT_LEVEL;
	context->root_hpa = INVALID_PAGE;
	context->direct_map = true;
	context->nx = false;
	return 0;
}

void kvm_mmu_flush_tlb(struct kvm_vcpu *vcpu)
{
	++vcpu->stat.tlb_flush;
	kvm_make_request(KVM_REQ_TLB_FLUSH, vcpu);
}

static void paging_new_cr3(struct kvm_vcpu *vcpu)
{
	pgprintk("%s: cr3 %lx\n", __func__, kvm_read_cr3(vcpu));
	mmu_free_roots(vcpu);
}

static unsigned long get_cr3(struct kvm_vcpu *vcpu)
{
	return kvm_read_cr3(vcpu);
}

static void inject_page_fault(struct kvm_vcpu *vcpu,
			      struct x86_exception *fault)
{
	vcpu->arch.mmu.inject_page_fault(vcpu, fault);
}

static void paging_free(struct kvm_vcpu *vcpu)
{
	nonpaging_free(vcpu);
}

static bool is_rsvd_bits_set(struct kvm_mmu *mmu, u64 gpte, int level)
{
	int bit7;

	bit7 = (gpte >> 7) & 1;
	return (gpte & mmu->rsvd_bits_mask[bit7][level-1]) != 0;
}

#define PTTYPE 64
#include "paging_tmpl.h"
#undef PTTYPE

#define PTTYPE 32
#include "paging_tmpl.h"
#undef PTTYPE

static void reset_rsvds_bits_mask(struct kvm_vcpu *vcpu,
				  struct kvm_mmu *context,
				  int level)
{
	int maxphyaddr = cpuid_maxphyaddr(vcpu);
	u64 exb_bit_rsvd = 0;

	if (!context->nx)
		exb_bit_rsvd = rsvd_bits(63, 63);
	switch (level) {
	case PT32_ROOT_LEVEL:
		/* no rsvd bits for 2 level 4K page table entries */
		context->rsvd_bits_mask[0][1] = 0;
		context->rsvd_bits_mask[0][0] = 0;
		context->rsvd_bits_mask[1][0] = context->rsvd_bits_mask[0][0];

		if (!is_pse(vcpu)) {
			context->rsvd_bits_mask[1][1] = 0;
			break;
		}

		if (is_cpuid_PSE36())
			/* 36bits PSE 4MB page */
			context->rsvd_bits_mask[1][1] = rsvd_bits(17, 21);
		else
			/* 32 bits PSE 4MB page */
			context->rsvd_bits_mask[1][1] = rsvd_bits(13, 21);
		break;
	case PT32E_ROOT_LEVEL:
		context->rsvd_bits_mask[0][2] =
			rsvd_bits(maxphyaddr, 63) |
			rsvd_bits(7, 8) | rsvd_bits(1, 2);	/* PDPTE */
		context->rsvd_bits_mask[0][1] = exb_bit_rsvd |
			rsvd_bits(maxphyaddr, 62);	/* PDE */
		context->rsvd_bits_mask[0][0] = exb_bit_rsvd |
			rsvd_bits(maxphyaddr, 62); 	/* PTE */
		context->rsvd_bits_mask[1][1] = exb_bit_rsvd |
			rsvd_bits(maxphyaddr, 62) |
			rsvd_bits(13, 20);		/* large page */
		context->rsvd_bits_mask[1][0] = context->rsvd_bits_mask[0][0];
		break;
	case PT64_ROOT_LEVEL:
		context->rsvd_bits_mask[0][3] = exb_bit_rsvd |
			rsvd_bits(maxphyaddr, 51) | rsvd_bits(7, 8);
		context->rsvd_bits_mask[0][2] = exb_bit_rsvd |
			rsvd_bits(maxphyaddr, 51) | rsvd_bits(7, 8);
		context->rsvd_bits_mask[0][1] = exb_bit_rsvd |
			rsvd_bits(maxphyaddr, 51);
		context->rsvd_bits_mask[0][0] = exb_bit_rsvd |
			rsvd_bits(maxphyaddr, 51);
		context->rsvd_bits_mask[1][3] = context->rsvd_bits_mask[0][3];
		context->rsvd_bits_mask[1][2] = exb_bit_rsvd |
			rsvd_bits(maxphyaddr, 51) |
			rsvd_bits(13, 29);
		context->rsvd_bits_mask[1][1] = exb_bit_rsvd |
			rsvd_bits(maxphyaddr, 51) |
			rsvd_bits(13, 20);		/* large page */
		context->rsvd_bits_mask[1][0] = context->rsvd_bits_mask[0][0];
		break;
	}
}

static int paging64_init_context_common(struct kvm_vcpu *vcpu,
					struct kvm_mmu *context,
					int level)
{
	context->nx = is_nx(vcpu);

	reset_rsvds_bits_mask(vcpu, context, level);

	ASSERT(is_pae(vcpu));
	context->new_cr3 = paging_new_cr3;
	context->page_fault = paging64_page_fault;
	context->gva_to_gpa = paging64_gva_to_gpa;
	context->prefetch_page = paging64_prefetch_page;
	context->sync_page = paging64_sync_page;
	context->invlpg = paging64_invlpg;
	context->update_pte = paging64_update_pte;
	context->free = paging_free;
	context->root_level = level;
	context->shadow_root_level = level;
	context->root_hpa = INVALID_PAGE;
	context->direct_map = false;
	return 0;
}

static int paging64_init_context(struct kvm_vcpu *vcpu,
				 struct kvm_mmu *context)
{
	return paging64_init_context_common(vcpu, context, PT64_ROOT_LEVEL);
}

static int paging32_init_context(struct kvm_vcpu *vcpu,
				 struct kvm_mmu *context)
{
	context->nx = false;

	reset_rsvds_bits_mask(vcpu, context, PT32_ROOT_LEVEL);

	context->new_cr3 = paging_new_cr3;
	context->page_fault = paging32_page_fault;
	context->gva_to_gpa = paging32_gva_to_gpa;
	context->free = paging_free;
	context->prefetch_page = paging32_prefetch_page;
	context->sync_page = paging32_sync_page;
	context->invlpg = paging32_invlpg;
	context->update_pte = paging32_update_pte;
	context->root_level = PT32_ROOT_LEVEL;
	context->shadow_root_level = PT32E_ROOT_LEVEL;
	context->root_hpa = INVALID_PAGE;
	context->direct_map = false;
	return 0;
}

static int paging32E_init_context(struct kvm_vcpu *vcpu,
				  struct kvm_mmu *context)
{
	return paging64_init_context_common(vcpu, context, PT32E_ROOT_LEVEL);
}

static int init_kvm_tdp_mmu(struct kvm_vcpu *vcpu)
{
	struct kvm_mmu *context = vcpu->arch.walk_mmu;

	context->base_role.word = 0;
	context->new_cr3 = nonpaging_new_cr3;
	context->page_fault = tdp_page_fault;
	context->free = nonpaging_free;
	context->prefetch_page = nonpaging_prefetch_page;
	context->sync_page = nonpaging_sync_page;
	context->invlpg = nonpaging_invlpg;
	context->update_pte = nonpaging_update_pte;
	context->shadow_root_level = kvm_x86_ops->get_tdp_level();
	context->root_hpa = INVALID_PAGE;
	context->direct_map = true;
	context->set_cr3 = kvm_x86_ops->set_tdp_cr3;
	context->get_cr3 = get_cr3;
	context->inject_page_fault = kvm_inject_page_fault;
	context->nx = is_nx(vcpu);

	if (!is_paging(vcpu)) {
		context->nx = false;
		context->gva_to_gpa = nonpaging_gva_to_gpa;
		context->root_level = 0;
	} else if (is_long_mode(vcpu)) {
		context->nx = is_nx(vcpu);
		reset_rsvds_bits_mask(vcpu, context, PT64_ROOT_LEVEL);
		context->gva_to_gpa = paging64_gva_to_gpa;
		context->root_level = PT64_ROOT_LEVEL;
	} else if (is_pae(vcpu)) {
		context->nx = is_nx(vcpu);
		reset_rsvds_bits_mask(vcpu, context, PT32E_ROOT_LEVEL);
		context->gva_to_gpa = paging64_gva_to_gpa;
		context->root_level = PT32E_ROOT_LEVEL;
	} else {
		context->nx = false;
		reset_rsvds_bits_mask(vcpu, context, PT32_ROOT_LEVEL);
		context->gva_to_gpa = paging32_gva_to_gpa;
		context->root_level = PT32_ROOT_LEVEL;
	}

	return 0;
}

int kvm_init_shadow_mmu(struct kvm_vcpu *vcpu, struct kvm_mmu *context)
{
	int r;
	ASSERT(vcpu);
	ASSERT(!VALID_PAGE(vcpu->arch.mmu.root_hpa));

	if (!is_paging(vcpu))
		r = nonpaging_init_context(vcpu, context);
	else if (is_long_mode(vcpu))
		r = paging64_init_context(vcpu, context);
	else if (is_pae(vcpu))
		r = paging32E_init_context(vcpu, context);
	else
		r = paging32_init_context(vcpu, context);

	vcpu->arch.mmu.base_role.cr4_pae = !!is_pae(vcpu);
	vcpu->arch.mmu.base_role.cr0_wp  = is_write_protection(vcpu);

	return r;
}
EXPORT_SYMBOL_GPL(kvm_init_shadow_mmu);

static int init_kvm_softmmu(struct kvm_vcpu *vcpu)
{
	int r = kvm_init_shadow_mmu(vcpu, vcpu->arch.walk_mmu);

	vcpu->arch.walk_mmu->set_cr3           = kvm_x86_ops->set_cr3;
	vcpu->arch.walk_mmu->get_cr3           = get_cr3;
	vcpu->arch.walk_mmu->inject_page_fault = kvm_inject_page_fault;

	return r;
}

static int init_kvm_nested_mmu(struct kvm_vcpu *vcpu)
{
	struct kvm_mmu *g_context = &vcpu->arch.nested_mmu;

	g_context->get_cr3           = get_cr3;
	g_context->inject_page_fault = kvm_inject_page_fault;

	/*
	 * Note that arch.mmu.gva_to_gpa translates l2_gva to l1_gpa. The
	 * translation of l2_gpa to l1_gpa addresses is done using the
	 * arch.nested_mmu.gva_to_gpa function. Basically the gva_to_gpa
	 * functions between mmu and nested_mmu are swapped.
	 */
	if (!is_paging(vcpu)) {
		g_context->nx = false;
		g_context->root_level = 0;
		g_context->gva_to_gpa = nonpaging_gva_to_gpa_nested;
	} else if (is_long_mode(vcpu)) {
		g_context->nx = is_nx(vcpu);
		reset_rsvds_bits_mask(vcpu, g_context, PT64_ROOT_LEVEL);
		g_context->root_level = PT64_ROOT_LEVEL;
		g_context->gva_to_gpa = paging64_gva_to_gpa_nested;
	} else if (is_pae(vcpu)) {
		g_context->nx = is_nx(vcpu);
		reset_rsvds_bits_mask(vcpu, g_context, PT32E_ROOT_LEVEL);
		g_context->root_level = PT32E_ROOT_LEVEL;
		g_context->gva_to_gpa = paging64_gva_to_gpa_nested;
	} else {
		g_context->nx = false;
		reset_rsvds_bits_mask(vcpu, g_context, PT32_ROOT_LEVEL);
		g_context->root_level = PT32_ROOT_LEVEL;
		g_context->gva_to_gpa = paging32_gva_to_gpa_nested;
	}

	return 0;
}

static int init_kvm_mmu(struct kvm_vcpu *vcpu)
{
	if (mmu_is_nested(vcpu))
		return init_kvm_nested_mmu(vcpu);
	else if (tdp_enabled)
		return init_kvm_tdp_mmu(vcpu);
	else
		return init_kvm_softmmu(vcpu);
}

static void destroy_kvm_mmu(struct kvm_vcpu *vcpu)
{
	ASSERT(vcpu);
	if (VALID_PAGE(vcpu->arch.mmu.root_hpa))
		/* mmu.free() should set root_hpa = INVALID_PAGE */
		vcpu->arch.mmu.free(vcpu);
}

int kvm_mmu_reset_context(struct kvm_vcpu *vcpu)
{
	destroy_kvm_mmu(vcpu);
	return init_kvm_mmu(vcpu);
}
EXPORT_SYMBOL_GPL(kvm_mmu_reset_context);

int kvm_mmu_load(struct kvm_vcpu *vcpu)
{
	int r;

	r = mmu_topup_memory_caches(vcpu);
	if (r)
		goto out;
	r = mmu_alloc_roots(vcpu);
	spin_lock(&vcpu->kvm->mmu_lock);
	mmu_sync_roots(vcpu);
	spin_unlock(&vcpu->kvm->mmu_lock);
	if (r)
		goto out;
	/* set_cr3() should ensure TLB has been flushed */
	vcpu->arch.mmu.set_cr3(vcpu, vcpu->arch.mmu.root_hpa);
out:
	return r;
}
EXPORT_SYMBOL_GPL(kvm_mmu_load);

void kvm_mmu_unload(struct kvm_vcpu *vcpu)
{
	mmu_free_roots(vcpu);
}
EXPORT_SYMBOL_GPL(kvm_mmu_unload);

static void mmu_pte_write_zap_pte(struct kvm_vcpu *vcpu,
				  struct kvm_mmu_page *sp,
				  u64 *spte)
{
	u64 pte;
	struct kvm_mmu_page *child;

	pte = *spte;
	if (is_shadow_present_pte(pte)) {
		if (is_last_spte(pte, sp->role.level))
			drop_spte(vcpu->kvm, spte, shadow_trap_nonpresent_pte);
		else {
			child = page_header(pte & PT64_BASE_ADDR_MASK);
			mmu_page_remove_parent_pte(child, spte);
		}
	}
	__set_spte(spte, shadow_trap_nonpresent_pte);
	if (is_large_pte(pte))
		--vcpu->kvm->stat.lpages;
}

static void mmu_pte_write_new_pte(struct kvm_vcpu *vcpu,
<<<<<<< HEAD
				  struct kvm_mmu_page *sp,
				  u64 *spte,
				  const void *new, unsigned long mmu_seq)
=======
				  struct kvm_mmu_page *sp, u64 *spte,
				  const void *new)
>>>>>>> d762f438
{
	if (sp->role.level != PT_PAGE_TABLE_LEVEL) {
		++vcpu->kvm->stat.mmu_pde_zapped;
		return;
        }

	++vcpu->kvm->stat.mmu_pte_updated;
<<<<<<< HEAD
	vcpu->arch.mmu.update_pte(vcpu, sp, spte, new, mmu_seq);
=======
	vcpu->arch.mmu.update_pte(vcpu, sp, spte, new);
>>>>>>> d762f438
}

static bool need_remote_flush(u64 old, u64 new)
{
	if (!is_shadow_present_pte(old))
		return false;
	if (!is_shadow_present_pte(new))
		return true;
	if ((old ^ new) & PT64_BASE_ADDR_MASK)
		return true;
	old ^= PT64_NX_MASK;
	new ^= PT64_NX_MASK;
	return (old & ~new & PT64_PERM_MASK) != 0;
}

static void mmu_pte_write_flush_tlb(struct kvm_vcpu *vcpu, bool zap_page,
				    bool remote_flush, bool local_flush)
{
	if (zap_page)
		return;

	if (remote_flush)
		kvm_flush_remote_tlbs(vcpu->kvm);
	else if (local_flush)
		kvm_mmu_flush_tlb(vcpu);
}

static bool last_updated_pte_accessed(struct kvm_vcpu *vcpu)
{
	u64 *spte = vcpu->arch.last_pte_updated;

	return !!(spte && (*spte & shadow_accessed_mask));
}

static void kvm_mmu_access_page(struct kvm_vcpu *vcpu, gfn_t gfn)
{
	u64 *spte = vcpu->arch.last_pte_updated;

	if (spte
	    && vcpu->arch.last_pte_gfn == gfn
	    && shadow_accessed_mask
	    && !(*spte & shadow_accessed_mask)
	    && is_shadow_present_pte(*spte))
		set_bit(PT_ACCESSED_SHIFT, (unsigned long *)spte);
}

void kvm_mmu_pte_write(struct kvm_vcpu *vcpu, gpa_t gpa,
		       const u8 *new, int bytes,
		       bool guest_initiated)
{
	gfn_t gfn = gpa >> PAGE_SHIFT;
	union kvm_mmu_page_role mask = { .word = 0 };
	struct kvm_mmu_page *sp;
	struct hlist_node *node;
	LIST_HEAD(invalid_list);
<<<<<<< HEAD
	unsigned long mmu_seq;
=======
>>>>>>> d762f438
	u64 entry, gentry, *spte;
	unsigned pte_size, page_offset, misaligned, quadrant, offset;
	int level, npte, invlpg_counter, r, flooded = 0;
	bool remote_flush, local_flush, zap_page;

	zap_page = remote_flush = local_flush = false;
	offset = offset_in_page(gpa);

	pgprintk("%s: gpa %llx bytes %d\n", __func__, gpa, bytes);

	invlpg_counter = atomic_read(&vcpu->kvm->arch.invlpg_counter);

	/*
	 * Assume that the pte write on a page table of the same type
	 * as the current vcpu paging mode since we update the sptes only
	 * when they have the same mode.
	 */
	if ((is_pae(vcpu) && bytes == 4) || !new) {
		/* Handle a 32-bit guest writing two halves of a 64-bit gpte */
		if (is_pae(vcpu)) {
			gpa &= ~(gpa_t)7;
			bytes = 8;
		}
		r = kvm_read_guest(vcpu->kvm, gpa, &gentry, min(bytes, 8));
		if (r)
			gentry = 0;
		new = (const u8 *)&gentry;
	}

	switch (bytes) {
	case 4:
		gentry = *(const u32 *)new;
		break;
	case 8:
		gentry = *(const u64 *)new;
		break;
	default:
		gentry = 0;
		break;
	}

<<<<<<< HEAD
	mmu_seq = vcpu->kvm->mmu_notifier_seq;
	smp_rmb();

=======
>>>>>>> d762f438
	spin_lock(&vcpu->kvm->mmu_lock);
	if (atomic_read(&vcpu->kvm->arch.invlpg_counter) != invlpg_counter)
		gentry = 0;
	kvm_mmu_free_some_pages(vcpu);
	++vcpu->kvm->stat.mmu_pte_write;
	trace_kvm_mmu_audit(vcpu, AUDIT_PRE_PTE_WRITE);
	if (guest_initiated) {
		kvm_mmu_access_page(vcpu, gfn);
		if (gfn == vcpu->arch.last_pt_write_gfn
		    && !last_updated_pte_accessed(vcpu)) {
			++vcpu->arch.last_pt_write_count;
			if (vcpu->arch.last_pt_write_count >= 3)
				flooded = 1;
		} else {
			vcpu->arch.last_pt_write_gfn = gfn;
			vcpu->arch.last_pt_write_count = 1;
			vcpu->arch.last_pte_updated = NULL;
		}
	}

	mask.cr0_wp = mask.cr4_pae = mask.nxe = 1;
	for_each_gfn_indirect_valid_sp(vcpu->kvm, sp, gfn, node) {
		pte_size = sp->role.cr4_pae ? 8 : 4;
		misaligned = (offset ^ (offset + bytes - 1)) & ~(pte_size - 1);
		misaligned |= bytes < 4;
		if (misaligned || flooded) {
			/*
			 * Misaligned accesses are too much trouble to fix
			 * up; also, they usually indicate a page is not used
			 * as a page table.
			 *
			 * If we're seeing too many writes to a page,
			 * it may no longer be a page table, or we may be
			 * forking, in which case it is better to unmap the
			 * page.
			 */
			pgprintk("misaligned: gpa %llx bytes %d role %x\n",
				 gpa, bytes, sp->role.word);
			zap_page |= !!kvm_mmu_prepare_zap_page(vcpu->kvm, sp,
						     &invalid_list);
			++vcpu->kvm->stat.mmu_flooded;
			continue;
		}
		page_offset = offset;
		level = sp->role.level;
		npte = 1;
		if (!sp->role.cr4_pae) {
			page_offset <<= 1;	/* 32->64 */
			/*
			 * A 32-bit pde maps 4MB while the shadow pdes map
			 * only 2MB.  So we need to double the offset again
			 * and zap two pdes instead of one.
			 */
			if (level == PT32_ROOT_LEVEL) {
				page_offset &= ~7; /* kill rounding error */
				page_offset <<= 1;
				npte = 2;
			}
			quadrant = page_offset >> PAGE_SHIFT;
			page_offset &= ~PAGE_MASK;
			if (quadrant != sp->role.quadrant)
				continue;
		}
		local_flush = true;
		spte = &sp->spt[page_offset / sizeof(*spte)];
		while (npte--) {
			entry = *spte;
			mmu_pte_write_zap_pte(vcpu, sp, spte);
			if (gentry &&
			      !((sp->role.word ^ vcpu->arch.mmu.base_role.word)
			      & mask.word))
				mmu_pte_write_new_pte(vcpu, sp, spte, &gentry,
						      mmu_seq);
			if (!remote_flush && need_remote_flush(entry, *spte))
				remote_flush = true;
			++spte;
		}
	}
	mmu_pte_write_flush_tlb(vcpu, zap_page, remote_flush, local_flush);
	kvm_mmu_commit_zap_page(vcpu->kvm, &invalid_list);
	trace_kvm_mmu_audit(vcpu, AUDIT_POST_PTE_WRITE);
	spin_unlock(&vcpu->kvm->mmu_lock);
}

int kvm_mmu_unprotect_page_virt(struct kvm_vcpu *vcpu, gva_t gva)
{
	gpa_t gpa;
	int r;

	if (vcpu->arch.mmu.direct_map)
		return 0;

	gpa = kvm_mmu_gva_to_gpa_read(vcpu, gva, NULL);

	spin_lock(&vcpu->kvm->mmu_lock);
	r = kvm_mmu_unprotect_page(vcpu->kvm, gpa >> PAGE_SHIFT);
	spin_unlock(&vcpu->kvm->mmu_lock);
	return r;
}
EXPORT_SYMBOL_GPL(kvm_mmu_unprotect_page_virt);

void __kvm_mmu_free_some_pages(struct kvm_vcpu *vcpu)
{
	LIST_HEAD(invalid_list);

	while (kvm_mmu_available_pages(vcpu->kvm) < KVM_REFILL_PAGES &&
	       !list_empty(&vcpu->kvm->arch.active_mmu_pages)) {
		struct kvm_mmu_page *sp;

		sp = container_of(vcpu->kvm->arch.active_mmu_pages.prev,
				  struct kvm_mmu_page, link);
		kvm_mmu_prepare_zap_page(vcpu->kvm, sp, &invalid_list);
		kvm_mmu_commit_zap_page(vcpu->kvm, &invalid_list);
		++vcpu->kvm->stat.mmu_recycled;
	}
}

int kvm_mmu_page_fault(struct kvm_vcpu *vcpu, gva_t cr2, u32 error_code,
		       void *insn, int insn_len)
{
	int r;
	enum emulation_result er;

	r = vcpu->arch.mmu.page_fault(vcpu, cr2, error_code, false);
	if (r < 0)
		goto out;

	if (!r) {
		r = 1;
		goto out;
	}

	r = mmu_topup_memory_caches(vcpu);
	if (r)
		goto out;

	er = x86_emulate_instruction(vcpu, cr2, 0, insn, insn_len);

	switch (er) {
	case EMULATE_DONE:
		return 1;
	case EMULATE_DO_MMIO:
		++vcpu->stat.mmio_exits;
		/* fall through */
	case EMULATE_FAIL:
		return 0;
	default:
		BUG();
	}
out:
	return r;
}
EXPORT_SYMBOL_GPL(kvm_mmu_page_fault);

void kvm_mmu_invlpg(struct kvm_vcpu *vcpu, gva_t gva)
{
	vcpu->arch.mmu.invlpg(vcpu, gva);
	kvm_mmu_flush_tlb(vcpu);
	++vcpu->stat.invlpg;
}
EXPORT_SYMBOL_GPL(kvm_mmu_invlpg);

void kvm_enable_tdp(void)
{
	tdp_enabled = true;
}
EXPORT_SYMBOL_GPL(kvm_enable_tdp);

void kvm_disable_tdp(void)
{
	tdp_enabled = false;
}
EXPORT_SYMBOL_GPL(kvm_disable_tdp);

static void free_mmu_pages(struct kvm_vcpu *vcpu)
{
	free_page((unsigned long)vcpu->arch.mmu.pae_root);
	if (vcpu->arch.mmu.lm_root != NULL)
		free_page((unsigned long)vcpu->arch.mmu.lm_root);
}

static int alloc_mmu_pages(struct kvm_vcpu *vcpu)
{
	struct page *page;
	int i;

	ASSERT(vcpu);

	/*
	 * When emulating 32-bit mode, cr3 is only 32 bits even on x86_64.
	 * Therefore we need to allocate shadow page tables in the first
	 * 4GB of memory, which happens to fit the DMA32 zone.
	 */
	page = alloc_page(GFP_KERNEL | __GFP_DMA32);
	if (!page)
		return -ENOMEM;

	vcpu->arch.mmu.pae_root = page_address(page);
	for (i = 0; i < 4; ++i)
		vcpu->arch.mmu.pae_root[i] = INVALID_PAGE;

	return 0;
}

int kvm_mmu_create(struct kvm_vcpu *vcpu)
{
	ASSERT(vcpu);
	ASSERT(!VALID_PAGE(vcpu->arch.mmu.root_hpa));

	return alloc_mmu_pages(vcpu);
}

int kvm_mmu_setup(struct kvm_vcpu *vcpu)
{
	ASSERT(vcpu);
	ASSERT(!VALID_PAGE(vcpu->arch.mmu.root_hpa));

	return init_kvm_mmu(vcpu);
}

void kvm_mmu_slot_remove_write_access(struct kvm *kvm, int slot)
{
	struct kvm_mmu_page *sp;

	list_for_each_entry(sp, &kvm->arch.active_mmu_pages, link) {
		int i;
		u64 *pt;

		if (!test_bit(slot, sp->slot_bitmap))
			continue;

		pt = sp->spt;
		for (i = 0; i < PT64_ENT_PER_PAGE; ++i) {
			if (!is_shadow_present_pte(pt[i]) ||
			      !is_last_spte(pt[i], sp->role.level))
				continue;

			if (is_large_pte(pt[i])) {
				drop_spte(kvm, &pt[i],
					  shadow_trap_nonpresent_pte);
				--kvm->stat.lpages;
				continue;
			}

			/* avoid RMW */
			if (is_writable_pte(pt[i]))
				update_spte(&pt[i], pt[i] & ~PT_WRITABLE_MASK);
		}
	}
	kvm_flush_remote_tlbs(kvm);
}

void kvm_mmu_zap_all(struct kvm *kvm)
{
	struct kvm_mmu_page *sp, *node;
	LIST_HEAD(invalid_list);

	spin_lock(&kvm->mmu_lock);
restart:
	list_for_each_entry_safe(sp, node, &kvm->arch.active_mmu_pages, link)
		if (kvm_mmu_prepare_zap_page(kvm, sp, &invalid_list))
			goto restart;

	kvm_mmu_commit_zap_page(kvm, &invalid_list);
	spin_unlock(&kvm->mmu_lock);
}

static int kvm_mmu_remove_some_alloc_mmu_pages(struct kvm *kvm,
					       struct list_head *invalid_list)
{
	struct kvm_mmu_page *page;

	page = container_of(kvm->arch.active_mmu_pages.prev,
			    struct kvm_mmu_page, link);
	return kvm_mmu_prepare_zap_page(kvm, page, invalid_list);
}

static int mmu_shrink(struct shrinker *shrink, int nr_to_scan, gfp_t gfp_mask)
{
	struct kvm *kvm;
	struct kvm *kvm_freed = NULL;

	if (nr_to_scan == 0)
		goto out;

	raw_spin_lock(&kvm_lock);

	list_for_each_entry(kvm, &vm_list, vm_list) {
		int idx, freed_pages;
		LIST_HEAD(invalid_list);

		idx = srcu_read_lock(&kvm->srcu);
		spin_lock(&kvm->mmu_lock);
		if (!kvm_freed && nr_to_scan > 0 &&
		    kvm->arch.n_used_mmu_pages > 0) {
			freed_pages = kvm_mmu_remove_some_alloc_mmu_pages(kvm,
							  &invalid_list);
			kvm_freed = kvm;
		}
		nr_to_scan--;

		kvm_mmu_commit_zap_page(kvm, &invalid_list);
		spin_unlock(&kvm->mmu_lock);
		srcu_read_unlock(&kvm->srcu, idx);
	}
	if (kvm_freed)
		list_move_tail(&kvm_freed->vm_list, &vm_list);

	raw_spin_unlock(&kvm_lock);

out:
	return percpu_counter_read_positive(&kvm_total_used_mmu_pages);
}

static struct shrinker mmu_shrinker = {
	.shrink = mmu_shrink,
	.seeks = DEFAULT_SEEKS * 10,
};

static void mmu_destroy_caches(void)
{
	if (pte_chain_cache)
		kmem_cache_destroy(pte_chain_cache);
	if (rmap_desc_cache)
		kmem_cache_destroy(rmap_desc_cache);
	if (mmu_page_header_cache)
		kmem_cache_destroy(mmu_page_header_cache);
}

int kvm_mmu_module_init(void)
{
	pte_chain_cache = kmem_cache_create("kvm_pte_chain",
					    sizeof(struct kvm_pte_chain),
					    0, 0, NULL);
	if (!pte_chain_cache)
		goto nomem;
	rmap_desc_cache = kmem_cache_create("kvm_rmap_desc",
					    sizeof(struct kvm_rmap_desc),
					    0, 0, NULL);
	if (!rmap_desc_cache)
		goto nomem;

	mmu_page_header_cache = kmem_cache_create("kvm_mmu_page_header",
						  sizeof(struct kvm_mmu_page),
						  0, 0, NULL);
	if (!mmu_page_header_cache)
		goto nomem;

	if (percpu_counter_init(&kvm_total_used_mmu_pages, 0))
		goto nomem;

	register_shrinker(&mmu_shrinker);

	return 0;

nomem:
	mmu_destroy_caches();
	return -ENOMEM;
}

/*
 * Caculate mmu pages needed for kvm.
 */
unsigned int kvm_mmu_calculate_mmu_pages(struct kvm *kvm)
{
	int i;
	unsigned int nr_mmu_pages;
	unsigned int  nr_pages = 0;
	struct kvm_memslots *slots;

	slots = kvm_memslots(kvm);

	for (i = 0; i < slots->nmemslots; i++)
		nr_pages += slots->memslots[i].npages;

	nr_mmu_pages = nr_pages * KVM_PERMILLE_MMU_PAGES / 1000;
	nr_mmu_pages = max(nr_mmu_pages,
			(unsigned int) KVM_MIN_ALLOC_MMU_PAGES);

	return nr_mmu_pages;
}

static void *pv_mmu_peek_buffer(struct kvm_pv_mmu_op_buffer *buffer,
				unsigned len)
{
	if (len > buffer->len)
		return NULL;
	return buffer->ptr;
}

static void *pv_mmu_read_buffer(struct kvm_pv_mmu_op_buffer *buffer,
				unsigned len)
{
	void *ret;

	ret = pv_mmu_peek_buffer(buffer, len);
	if (!ret)
		return ret;
	buffer->ptr += len;
	buffer->len -= len;
	buffer->processed += len;
	return ret;
}

static int kvm_pv_mmu_write(struct kvm_vcpu *vcpu,
			     gpa_t addr, gpa_t value)
{
	int bytes = 8;
	int r;

	if (!is_long_mode(vcpu) && !is_pae(vcpu))
		bytes = 4;

	r = mmu_topup_memory_caches(vcpu);
	if (r)
		return r;

	if (!emulator_write_phys(vcpu, addr, &value, bytes))
		return -EFAULT;

	return 1;
}

static int kvm_pv_mmu_flush_tlb(struct kvm_vcpu *vcpu)
{
	(void)kvm_set_cr3(vcpu, kvm_read_cr3(vcpu));
	return 1;
}

static int kvm_pv_mmu_release_pt(struct kvm_vcpu *vcpu, gpa_t addr)
{
	spin_lock(&vcpu->kvm->mmu_lock);
	mmu_unshadow(vcpu->kvm, addr >> PAGE_SHIFT);
	spin_unlock(&vcpu->kvm->mmu_lock);
	return 1;
}

static int kvm_pv_mmu_op_one(struct kvm_vcpu *vcpu,
			     struct kvm_pv_mmu_op_buffer *buffer)
{
	struct kvm_mmu_op_header *header;

	header = pv_mmu_peek_buffer(buffer, sizeof *header);
	if (!header)
		return 0;
	switch (header->op) {
	case KVM_MMU_OP_WRITE_PTE: {
		struct kvm_mmu_op_write_pte *wpte;

		wpte = pv_mmu_read_buffer(buffer, sizeof *wpte);
		if (!wpte)
			return 0;
		return kvm_pv_mmu_write(vcpu, wpte->pte_phys,
					wpte->pte_val);
	}
	case KVM_MMU_OP_FLUSH_TLB: {
		struct kvm_mmu_op_flush_tlb *ftlb;

		ftlb = pv_mmu_read_buffer(buffer, sizeof *ftlb);
		if (!ftlb)
			return 0;
		return kvm_pv_mmu_flush_tlb(vcpu);
	}
	case KVM_MMU_OP_RELEASE_PT: {
		struct kvm_mmu_op_release_pt *rpt;

		rpt = pv_mmu_read_buffer(buffer, sizeof *rpt);
		if (!rpt)
			return 0;
		return kvm_pv_mmu_release_pt(vcpu, rpt->pt_phys);
	}
	default: return 0;
	}
}

int kvm_pv_mmu_op(struct kvm_vcpu *vcpu, unsigned long bytes,
		  gpa_t addr, unsigned long *ret)
{
	int r;
	struct kvm_pv_mmu_op_buffer *buffer = &vcpu->arch.mmu_op_buffer;

	buffer->ptr = buffer->buf;
	buffer->len = min_t(unsigned long, bytes, sizeof buffer->buf);
	buffer->processed = 0;

	r = kvm_read_guest(vcpu->kvm, addr, buffer->buf, buffer->len);
	if (r)
		goto out;

	while (buffer->len) {
		r = kvm_pv_mmu_op_one(vcpu, buffer);
		if (r < 0)
			goto out;
		if (r == 0)
			break;
	}

	r = 1;
out:
	*ret = buffer->processed;
	return r;
}

int kvm_mmu_get_spte_hierarchy(struct kvm_vcpu *vcpu, u64 addr, u64 sptes[4])
{
	struct kvm_shadow_walk_iterator iterator;
	int nr_sptes = 0;

	spin_lock(&vcpu->kvm->mmu_lock);
	for_each_shadow_entry(vcpu, addr, iterator) {
		sptes[iterator.level-1] = *iterator.sptep;
		nr_sptes++;
		if (!is_shadow_present_pte(*iterator.sptep))
			break;
	}
	spin_unlock(&vcpu->kvm->mmu_lock);

	return nr_sptes;
}
EXPORT_SYMBOL_GPL(kvm_mmu_get_spte_hierarchy);

void kvm_mmu_destroy(struct kvm_vcpu *vcpu)
{
	ASSERT(vcpu);

	destroy_kvm_mmu(vcpu);
	free_mmu_pages(vcpu);
	mmu_free_memory_caches(vcpu);
}

#ifdef CONFIG_KVM_MMU_AUDIT
#include "mmu_audit.c"
#else
static void mmu_audit_disable(void) { }
#endif

void kvm_mmu_module_exit(void)
{
	mmu_destroy_caches();
	percpu_counter_destroy(&kvm_total_used_mmu_pages);
	unregister_shrinker(&mmu_shrinker);
	mmu_audit_disable();
}<|MERGE_RESOLUTION|>--- conflicted
+++ resolved
@@ -1206,11 +1206,7 @@
 
 static void nonpaging_update_pte(struct kvm_vcpu *vcpu,
 				 struct kvm_mmu_page *sp, u64 *spte,
-<<<<<<< HEAD
-				 const void *pte, unsigned long mmu_seq)
-=======
 				 const void *pte)
->>>>>>> d762f438
 {
 	WARN_ON(1);
 }
@@ -3167,14 +3163,8 @@
 }
 
 static void mmu_pte_write_new_pte(struct kvm_vcpu *vcpu,
-<<<<<<< HEAD
-				  struct kvm_mmu_page *sp,
-				  u64 *spte,
-				  const void *new, unsigned long mmu_seq)
-=======
 				  struct kvm_mmu_page *sp, u64 *spte,
 				  const void *new)
->>>>>>> d762f438
 {
 	if (sp->role.level != PT_PAGE_TABLE_LEVEL) {
 		++vcpu->kvm->stat.mmu_pde_zapped;
@@ -3182,11 +3172,7 @@
         }
 
 	++vcpu->kvm->stat.mmu_pte_updated;
-<<<<<<< HEAD
-	vcpu->arch.mmu.update_pte(vcpu, sp, spte, new, mmu_seq);
-=======
 	vcpu->arch.mmu.update_pte(vcpu, sp, spte, new);
->>>>>>> d762f438
 }
 
 static bool need_remote_flush(u64 old, u64 new)
@@ -3242,10 +3228,6 @@
 	struct kvm_mmu_page *sp;
 	struct hlist_node *node;
 	LIST_HEAD(invalid_list);
-<<<<<<< HEAD
-	unsigned long mmu_seq;
-=======
->>>>>>> d762f438
 	u64 entry, gentry, *spte;
 	unsigned pte_size, page_offset, misaligned, quadrant, offset;
 	int level, npte, invlpg_counter, r, flooded = 0;
@@ -3287,12 +3269,6 @@
 		break;
 	}
 
-<<<<<<< HEAD
-	mmu_seq = vcpu->kvm->mmu_notifier_seq;
-	smp_rmb();
-
-=======
->>>>>>> d762f438
 	spin_lock(&vcpu->kvm->mmu_lock);
 	if (atomic_read(&vcpu->kvm->arch.invlpg_counter) != invlpg_counter)
 		gentry = 0;
@@ -3364,8 +3340,7 @@
 			if (gentry &&
 			      !((sp->role.word ^ vcpu->arch.mmu.base_role.word)
 			      & mask.word))
-				mmu_pte_write_new_pte(vcpu, sp, spte, &gentry,
-						      mmu_seq);
+				mmu_pte_write_new_pte(vcpu, sp, spte, &gentry);
 			if (!remote_flush && need_remote_flush(entry, *spte))
 				remote_flush = true;
 			++spte;
