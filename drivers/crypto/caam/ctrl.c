--- conflicted
+++ resolved
@@ -409,25 +409,6 @@
 }
 EXPORT_SYMBOL(caam_get_era);
 
-<<<<<<< HEAD
-=======
-#ifdef CONFIG_DEBUG_FS
-static int caam_debugfs_u64_get(void *data, u64 *val)
-{
-	*val = caam64_to_cpu(*(u64 *)data);
-	return 0;
-}
-
-static int caam_debugfs_u32_get(void *data, u64 *val)
-{
-	*val = caam32_to_cpu(*(u32 *)data);
-	return 0;
-}
-
-DEFINE_SIMPLE_ATTRIBUTE(caam_fops_u32_ro, caam_debugfs_u32_get, NULL, "%llu\n");
-DEFINE_SIMPLE_ATTRIBUTE(caam_fops_u64_ro, caam_debugfs_u64_get, NULL, "%llu\n");
-#endif
-
 static const struct of_device_id caam_match[] = {
 	{
 		.compatible = "fsl,sec-v4.0",
@@ -439,7 +420,6 @@
 };
 MODULE_DEVICE_TABLE(of, caam_match);
 
->>>>>>> 40c98cb5
 /* Probe routine for CAAM top (controller) level */
 static int caam_probe(struct platform_device *pdev)
 {
@@ -636,6 +616,7 @@
 	ctrlpriv->dfs_root = debugfs_create_dir(dev_name(dev), NULL);
 	ctrlpriv->ctl = debugfs_create_dir("ctl", ctrlpriv->dfs_root);
 #endif
+
 	ring = 0;
 	for_each_available_child_of_node(nprop, np)
 		if (of_device_is_compatible(np, "fsl,sec-v4.0-job-ring") ||
