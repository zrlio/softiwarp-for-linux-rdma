--- conflicted
+++ resolved
@@ -235,10 +235,6 @@
 	.disable_plane = drm_atomic_helper_disable_plane,
 	.reset = omap_plane_reset,
 	.destroy = omap_plane_destroy,
-<<<<<<< HEAD
-	.set_property = drm_atomic_helper_plane_set_property,
-=======
->>>>>>> bb176f67
 	.atomic_duplicate_state = drm_atomic_helper_plane_duplicate_state,
 	.atomic_destroy_state = drm_atomic_helper_plane_destroy_state,
 	.atomic_set_property = omap_plane_atomic_set_property,
@@ -294,11 +290,7 @@
 
 	ret = drm_universal_plane_init(dev, plane, possible_crtcs,
 				       &omap_plane_funcs, formats,
-<<<<<<< HEAD
-				       nformats, type, NULL);
-=======
 				       nformats, NULL, type, NULL);
->>>>>>> bb176f67
 	if (ret < 0)
 		goto error;
 
