--- conflicted
+++ resolved
@@ -742,10 +742,7 @@
 	sg_init_table(sg, ret);
 	ret = skb_to_sgvec(skb, sg, 0, skb->len);
 	if (unlikely(ret < 0)) {
-<<<<<<< HEAD
-=======
 		aead_request_free(req);
->>>>>>> bb176f67
 		macsec_txsa_put(tx_sa);
 		kfree_skb(skb);
 		return ERR_PTR(ret);
@@ -958,10 +955,7 @@
 	sg_init_table(sg, ret);
 	ret = skb_to_sgvec(skb, sg, 0, skb->len);
 	if (unlikely(ret < 0)) {
-<<<<<<< HEAD
-=======
 		aead_request_free(req);
->>>>>>> bb176f67
 		kfree_skb(skb);
 		return ERR_PTR(ret);
 	}
