--- conflicted
+++ resolved
@@ -303,16 +303,10 @@
 	master->setup		= hspi_setup;
 	master->cleanup		= hspi_cleanup;
 	master->mode_bits	= SPI_CPOL | SPI_CPHA;
-<<<<<<< HEAD
-	master->auto_runtime_pm = true;
-	master->transfer_one_message		= hspi_transfer_one_message;
-	ret = spi_register_master(master);
-=======
 	master->dev.of_node	= pdev->dev.of_node;
 	master->auto_runtime_pm = true;
 	master->transfer_one_message		= hspi_transfer_one_message;
 	ret = devm_spi_register_master(&pdev->dev, master);
->>>>>>> d8ec26d7
 	if (ret < 0) {
 		dev_err(&pdev->dev, "spi_register_master error.\n");
 		goto error1;
