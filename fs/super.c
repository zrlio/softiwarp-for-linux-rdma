--- conflicted
+++ resolved
@@ -934,17 +934,11 @@
 		error = PTR_ERR(root);
 		goto out_free_secdata;
 	}
-<<<<<<< HEAD
 	sb = root->d_sb;
 	BUG_ON(!sb);
 	WARN_ON(!sb->s_bdi);
+	WARN_ON(sb->s_bdi == &default_backing_dev_info);
 	sb->s_flags |= MS_BORN;
-=======
-	BUG_ON(!mnt->mnt_sb);
-	WARN_ON(!mnt->mnt_sb->s_bdi);
-	WARN_ON(mnt->mnt_sb->s_bdi == &default_backing_dev_info);
-	mnt->mnt_sb->s_flags |= MS_BORN;
->>>>>>> 9d2e157d
 
 	error = security_sb_kern_mount(sb, flags, secdata);
 	if (error)
