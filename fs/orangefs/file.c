/*
 * (C) 2001 Clemson University and The University of Chicago
 *
 * See COPYING in top-level directory.
 */

/*
 *  Linux VFS file operations.
 */

#include "protocol.h"
#include "orangefs-kernel.h"
#include "orangefs-bufmap.h"
#include <linux/fs.h>
#include <linux/pagemap.h>

static int flush_racache(struct inode *inode)
{
	struct orangefs_inode_s *orangefs_inode = ORANGEFS_I(inode);
	struct orangefs_kernel_op_s *new_op;
	int ret;

	gossip_debug(GOSSIP_UTILS_DEBUG,
	    "%s: %pU: Handle is %pU | fs_id %d\n", __func__,
	    get_khandle_from_ino(inode), &orangefs_inode->refn.khandle,
	    orangefs_inode->refn.fs_id);

	new_op = op_alloc(ORANGEFS_VFS_OP_RA_FLUSH);
	if (!new_op)
		return -ENOMEM;
	new_op->upcall.req.ra_cache_flush.refn = orangefs_inode->refn;

	ret = service_operation(new_op, "orangefs_flush_racache",
	    get_interruptible_flag(inode));

	gossip_debug(GOSSIP_UTILS_DEBUG, "%s: got return value of %d\n",
	    __func__, ret);

	op_release(new_op);
	return ret;
}

/*
 * Copy to client-core's address space from the buffers specified
 * by the iovec upto total_size bytes.
 * NOTE: the iovector can either contain addresses which
 *       can futher be kernel-space or user-space addresses.
 *       or it can pointers to struct page's
 */
static int precopy_buffers(int buffer_index,
			   struct iov_iter *iter,
			   size_t total_size)
{
	int ret = 0;
	/*
	 * copy data from application/kernel by pulling it out
	 * of the iovec.
	 */


	if (total_size) {
		ret = orangefs_bufmap_copy_from_iovec(iter,
						      buffer_index,
						      total_size);
		if (ret < 0)
		gossip_err("%s: Failed to copy-in buffers. Please make sure that the pvfs2-client is running. %ld\n",
			   __func__,
			   (long)ret);
	}

	if (ret < 0)
		gossip_err("%s: Failed to copy-in buffers. Please make sure that the pvfs2-client is running. %ld\n",
			__func__,
			(long)ret);
	return ret;
}

/*
 * Copy from client-core's address space to the buffers specified
 * by the iovec upto total_size bytes.
 * NOTE: the iovector can either contain addresses which
 *       can futher be kernel-space or user-space addresses.
 *       or it can pointers to struct page's
 */
static int postcopy_buffers(int buffer_index,
			    struct iov_iter *iter,
			    size_t total_size)
{
	int ret = 0;
	/*
	 * copy data to application/kernel by pushing it out to
	 * the iovec. NOTE; target buffers can be addresses or
	 * struct page pointers.
	 */
	if (total_size) {
		ret = orangefs_bufmap_copy_to_iovec(iter,
						    buffer_index,
						    total_size);
		if (ret < 0)
			gossip_err("%s: Failed to copy-out buffers. Please make sure that the pvfs2-client is running (%ld)\n",
				__func__,
				(long)ret);
	}
	return ret;
}

/*
 * Post and wait for the I/O upcall to finish
 */
static ssize_t wait_for_direct_io(enum ORANGEFS_io_type type, struct inode *inode,
		loff_t *offset, struct iov_iter *iter,
		size_t total_size, loff_t readahead_size)
{
	struct orangefs_inode_s *orangefs_inode = ORANGEFS_I(inode);
	struct orangefs_khandle *handle = &orangefs_inode->refn.khandle;
	struct orangefs_kernel_op_s *new_op = NULL;
	struct iov_iter saved = *iter;
	int buffer_index = -1;
	ssize_t ret;

	new_op = op_alloc(ORANGEFS_VFS_OP_FILE_IO);
	if (!new_op)
		return -ENOMEM;

	/* synchronous I/O */
	new_op->upcall.req.io.readahead_size = readahead_size;
	new_op->upcall.req.io.io_type = type;
	new_op->upcall.req.io.refn = orangefs_inode->refn;

populate_shared_memory:
	/* get a shared buffer index */
	buffer_index = orangefs_bufmap_get();
	if (buffer_index < 0) {
		ret = buffer_index;
		gossip_debug(GOSSIP_FILE_DEBUG,
			     "%s: orangefs_bufmap_get failure (%zd)\n",
			     __func__, ret);
		goto out;
	}
	gossip_debug(GOSSIP_FILE_DEBUG,
		     "%s(%pU): GET op %p -> buffer_index %d\n",
		     __func__,
		     handle,
		     new_op,
		     buffer_index);

	new_op->uses_shared_memory = 1;
	new_op->upcall.req.io.buf_index = buffer_index;
	new_op->upcall.req.io.count = total_size;
	new_op->upcall.req.io.offset = *offset;

	gossip_debug(GOSSIP_FILE_DEBUG,
		     "%s(%pU): offset: %llu total_size: %zd\n",
		     __func__,
		     handle,
		     llu(*offset),
		     total_size);
	/*
	 * Stage 1: copy the buffers into client-core's address space
	 * precopy_buffers only pertains to writes.
	 */
	if (type == ORANGEFS_IO_WRITE) {
		ret = precopy_buffers(buffer_index,
				      iter,
				      total_size);
		if (ret < 0)
			goto out;
	}

	gossip_debug(GOSSIP_FILE_DEBUG,
		     "%s(%pU): Calling post_io_request with tag (%llu)\n",
		     __func__,
		     handle,
		     llu(new_op->tag));

	/* Stage 2: Service the I/O operation */
	ret = service_operation(new_op,
				type == ORANGEFS_IO_WRITE ?
					"file_write" :
					"file_read",
				get_interruptible_flag(inode));

	/*
	 * If service_operation() returns -EAGAIN #and# the operation was
	 * purged from orangefs_request_list or htable_ops_in_progress, then
	 * we know that the client was restarted, causing the shared memory
	 * area to be wiped clean.  To restart a  write operation in this
	 * case, we must re-copy the data from the user's iovec to a NEW
	 * shared memory location. To restart a read operation, we must get
	 * a new shared memory location.
	 */
	if (ret == -EAGAIN && op_state_purged(new_op)) {
		orangefs_bufmap_put(buffer_index);
		buffer_index = -1;
		if (type == ORANGEFS_IO_WRITE)
			*iter = saved;
		gossip_debug(GOSSIP_FILE_DEBUG,
			     "%s:going to repopulate_shared_memory.\n",
			     __func__);
		goto populate_shared_memory;
	}

	if (ret < 0) {
		if (ret == -EINTR) {
			/*
			 * We can't return EINTR if any data was written,
			 * it's not POSIX. It is minimally acceptable
			 * to give a partial write, the way NFS does.
			 *
			 * It would be optimal to return all or nothing,
			 * but if a userspace write is bigger than
			 * an IO buffer, and the interrupt occurs
			 * between buffer writes, that would not be
			 * possible.
			 */
			switch (new_op->op_state - OP_VFS_STATE_GIVEN_UP) {
			/*
			 * If the op was waiting when the interrupt
			 * occurred, then the client-core did not
			 * trigger the write.
			 */
			case OP_VFS_STATE_WAITING:
				if (*offset == 0)
					ret = -EINTR;
				else
					ret = 0;
				break;
			/* 
			 * If the op was in progress when the interrupt
			 * occurred, then the client-core was able to
			 * trigger the write.
			 */
			case OP_VFS_STATE_INPROGR:
				ret = total_size;
				break;
			default:
				gossip_err("%s: unexpected op state :%d:.\n",
					   __func__,
					   new_op->op_state);
				ret = 0;
				break;
			}
			gossip_debug(GOSSIP_FILE_DEBUG,
				     "%s: got EINTR, state:%d: %p\n",
				     __func__,
				     new_op->op_state,
				     new_op);
		} else {
			gossip_err("%s: error in %s handle %pU, returning %zd\n",
				__func__,
				type == ORANGEFS_IO_READ ?
					"read from" : "write to",
				handle, ret);
		}
		if (orangefs_cancel_op_in_progress(new_op))
			return ret;

		goto out;
	}

	/*
	 * Stage 3: Post copy buffers from client-core's address space
	 * postcopy_buffers only pertains to reads.
	 */
	if (type == ORANGEFS_IO_READ) {
		ret = postcopy_buffers(buffer_index,
				       iter,
				       new_op->downcall.resp.io.amt_complete);
		if (ret < 0)
			goto out;
	}
	gossip_debug(GOSSIP_FILE_DEBUG,
	    "%s(%pU): Amount %s, returned by the sys-io call:%d\n",
	    __func__,
	    handle,
	    type == ORANGEFS_IO_READ ?  "read" : "written",
	    (int)new_op->downcall.resp.io.amt_complete);

	ret = new_op->downcall.resp.io.amt_complete;

out:
	if (buffer_index >= 0) {
		orangefs_bufmap_put(buffer_index);
		gossip_debug(GOSSIP_FILE_DEBUG,
			     "%s(%pU): PUT buffer_index %d\n",
			     __func__, handle, buffer_index);
		buffer_index = -1;
	}
	op_release(new_op);
	return ret;
}

/*
 * Common entry point for read/write/readv/writev
 * This function will dispatch it to either the direct I/O
 * or buffered I/O path depending on the mount options and/or
 * augmented/extended metadata attached to the file.
 * Note: File extended attributes override any mount options.
 */
static ssize_t do_readv_writev(enum ORANGEFS_io_type type, struct file *file,
		loff_t *offset, struct iov_iter *iter)
{
	struct inode *inode = file->f_mapping->host;
	struct orangefs_inode_s *orangefs_inode = ORANGEFS_I(inode);
	struct orangefs_khandle *handle = &orangefs_inode->refn.khandle;
	size_t count = iov_iter_count(iter);
	ssize_t total_count = 0;
	ssize_t ret = -EINVAL;

	gossip_debug(GOSSIP_FILE_DEBUG,
		"%s-BEGIN(%pU): count(%d) after estimate_max_iovecs.\n",
		__func__,
		handle,
		(int)count);

	if (type == ORANGEFS_IO_WRITE) {
		gossip_debug(GOSSIP_FILE_DEBUG,
			     "%s(%pU): proceeding with offset : %llu, "
			     "size %d\n",
			     __func__,
			     handle,
			     llu(*offset),
			     (int)count);
	}

	if (count == 0) {
		ret = 0;
		goto out;
	}

	while (iov_iter_count(iter)) {
		size_t each_count = iov_iter_count(iter);
		size_t amt_complete;

		/* how much to transfer in this loop iteration */
		if (each_count > orangefs_bufmap_size_query())
			each_count = orangefs_bufmap_size_query();

		gossip_debug(GOSSIP_FILE_DEBUG,
			     "%s(%pU): size of each_count(%d)\n",
			     __func__,
			     handle,
			     (int)each_count);
		gossip_debug(GOSSIP_FILE_DEBUG,
			     "%s(%pU): BEFORE wait_for_io: offset is %d\n",
			     __func__,
			     handle,
			     (int)*offset);

		ret = wait_for_direct_io(type, inode, offset, iter,
				each_count, 0);
		gossip_debug(GOSSIP_FILE_DEBUG,
			     "%s(%pU): return from wait_for_io:%d\n",
			     __func__,
			     handle,
			     (int)ret);

		if (ret < 0)
			goto out;

		*offset += ret;
		total_count += ret;
		amt_complete = ret;

		gossip_debug(GOSSIP_FILE_DEBUG,
			     "%s(%pU): AFTER wait_for_io: offset is %d\n",
			     __func__,
			     handle,
			     (int)*offset);

		/*
		 * if we got a short I/O operations,
		 * fall out and return what we got so far
		 */
		if (amt_complete < each_count)
			break;
	} /*end while */

out:
	if (total_count > 0)
		ret = total_count;
	if (ret > 0) {
		if (type == ORANGEFS_IO_READ) {
			file_accessed(file);
		} else {
			SetMtimeFlag(orangefs_inode);
			inode->i_mtime = current_time(inode);
			mark_inode_dirty_sync(inode);
		}
	}

	gossip_debug(GOSSIP_FILE_DEBUG,
		     "%s(%pU): Value(%d) returned.\n",
		     __func__,
		     handle,
		     (int)ret);

	return ret;
}

/*
 * Read data from a specified offset in a file (referenced by inode).
 * Data may be placed either in a user or kernel buffer.
 */
ssize_t orangefs_inode_read(struct inode *inode,
			    struct iov_iter *iter,
			    loff_t *offset,
			    loff_t readahead_size)
{
	struct orangefs_inode_s *orangefs_inode = ORANGEFS_I(inode);
	size_t count = iov_iter_count(iter);
	size_t bufmap_size;
	ssize_t ret = -EINVAL;

	orangefs_stats.reads++;

	bufmap_size = orangefs_bufmap_size_query();
	if (count > bufmap_size) {
		gossip_debug(GOSSIP_FILE_DEBUG,
			     "%s: count is too large (%zd/%zd)!\n",
			     __func__, count, bufmap_size);
		return -EINVAL;
	}

	gossip_debug(GOSSIP_FILE_DEBUG,
		     "%s(%pU) %zd@%llu\n",
		     __func__,
		     &orangefs_inode->refn.khandle,
		     count,
		     llu(*offset));

	ret = wait_for_direct_io(ORANGEFS_IO_READ, inode, offset, iter,
			count, readahead_size);
	if (ret > 0)
		*offset += ret;

	gossip_debug(GOSSIP_FILE_DEBUG,
		     "%s(%pU): Value(%zd) returned.\n",
		     __func__,
		     &orangefs_inode->refn.khandle,
		     ret);

	return ret;
}

static ssize_t orangefs_file_read_iter(struct kiocb *iocb, struct iov_iter *iter)
{
	struct file *file = iocb->ki_filp;
	loff_t pos = *(&iocb->ki_pos);
	ssize_t rc = 0;

	BUG_ON(iocb->private);

	gossip_debug(GOSSIP_FILE_DEBUG, "orangefs_file_read_iter\n");

	orangefs_stats.reads++;

	rc = do_readv_writev(ORANGEFS_IO_READ, file, &pos, iter);
	iocb->ki_pos = pos;

	return rc;
}

static ssize_t orangefs_file_write_iter(struct kiocb *iocb, struct iov_iter *iter)
{
	struct file *file = iocb->ki_filp;
	loff_t pos;
	ssize_t rc;

	BUG_ON(iocb->private);

	gossip_debug(GOSSIP_FILE_DEBUG, "orangefs_file_write_iter\n");

	inode_lock(file->f_mapping->host);

	/* Make sure generic_write_checks sees an up to date inode size. */
	if (file->f_flags & O_APPEND) {
		rc = orangefs_inode_getattr(file->f_mapping->host, 0, 1);
		if (rc == -ESTALE)
			rc = -EIO;
		if (rc) {
			gossip_err("%s: orangefs_inode_getattr failed, "
			    "rc:%zd:.\n", __func__, rc);
			goto out;
		}
	}

	if (file->f_pos > i_size_read(file->f_mapping->host))
		orangefs_i_size_write(file->f_mapping->host, file->f_pos);

	rc = generic_write_checks(iocb, iter);

	if (rc <= 0) {
		gossip_err("%s: generic_write_checks failed, rc:%zd:.\n",
			   __func__, rc);
		goto out;
	}

	/*
	 * if we are appending, generic_write_checks would have updated
	 * pos to the end of the file, so we will wait till now to set
	 * pos...
	 */
	pos = *(&iocb->ki_pos);

	rc = do_readv_writev(ORANGEFS_IO_WRITE,
			     file,
			     &pos,
			     iter);
	if (rc < 0) {
		gossip_err("%s: do_readv_writev failed, rc:%zd:.\n",
			   __func__, rc);
		goto out;
	}

	iocb->ki_pos = pos;
	orangefs_stats.writes++;

out:

	inode_unlock(file->f_mapping->host);
	return rc;
}

/*
 * Perform a miscellaneous operation on a file.
 */
static long orangefs_ioctl(struct file *file, unsigned int cmd, unsigned long arg)
{
	int ret = -ENOTTY;
	__u64 val = 0;
	unsigned long uval;

	gossip_debug(GOSSIP_FILE_DEBUG,
		     "orangefs_ioctl: called with cmd %d\n",
		     cmd);

	/*
	 * we understand some general ioctls on files, such as the immutable
	 * and append flags
	 */
	if (cmd == FS_IOC_GETFLAGS) {
		val = 0;
		ret = orangefs_inode_getxattr(file_inode(file),
					      "user.pvfs2.meta_hint",
					      &val, sizeof(val));
		if (ret < 0 && ret != -ENODATA)
			return ret;
		else if (ret == -ENODATA)
			val = 0;
		uval = val;
		gossip_debug(GOSSIP_FILE_DEBUG,
			     "orangefs_ioctl: FS_IOC_GETFLAGS: %llu\n",
			     (unsigned long long)uval);
		return put_user(uval, (int __user *)arg);
	} else if (cmd == FS_IOC_SETFLAGS) {
		ret = 0;
		if (get_user(uval, (int __user *)arg))
			return -EFAULT;
		/*
		 * ORANGEFS_MIRROR_FL is set internally when the mirroring mode
		 * is turned on for a file. The user is not allowed to turn
		 * on this bit, but the bit is present if the user first gets
		 * the flags and then updates the flags with some new
		 * settings. So, we ignore it in the following edit. bligon.
		 */
		if ((uval & ~ORANGEFS_MIRROR_FL) &
		    (~(FS_IMMUTABLE_FL | FS_APPEND_FL | FS_NOATIME_FL))) {
			gossip_err("orangefs_ioctl: the FS_IOC_SETFLAGS only supports setting one of FS_IMMUTABLE_FL|FS_APPEND_FL|FS_NOATIME_FL\n");
			return -EINVAL;
		}
		val = uval;
		gossip_debug(GOSSIP_FILE_DEBUG,
			     "orangefs_ioctl: FS_IOC_SETFLAGS: %llu\n",
			     (unsigned long long)val);
		ret = orangefs_inode_setxattr(file_inode(file),
					      "user.pvfs2.meta_hint",
					      &val, sizeof(val), 0);
	}

	return ret;
}

/*
 * Memory map a region of a file.
 */
static int orangefs_file_mmap(struct file *file, struct vm_area_struct *vma)
{
	gossip_debug(GOSSIP_FILE_DEBUG,
		     "orangefs_file_mmap: called on %s\n",
		     (file ?
			(char *)file->f_path.dentry->d_name.name :
			(char *)"Unknown"));

	/* set the sequential readahead hint */
	vma->vm_flags |= VM_SEQ_READ;
	vma->vm_flags &= ~VM_RAND_READ;

	/* Use readonly mmap since we cannot support writable maps. */
	return generic_file_readonly_mmap(file, vma);
}

#define mapping_nrpages(idata) ((idata)->nrpages)

/*
 * Called to notify the module that there are no more references to
 * this file (i.e. no processes have it open).
 *
 * \note Not called when each file is closed.
 */
static int orangefs_file_release(struct inode *inode, struct file *file)
{
	gossip_debug(GOSSIP_FILE_DEBUG,
		     "orangefs_file_release: called on %pD\n",
		     file);

	orangefs_flush_inode(inode);

	/*
	 * remove all associated inode pages from the page cache and
	 * readahead cache (if any); this forces an expensive refresh of
	 * data for the next caller of mmap (or 'get_block' accesses)
	 */
<<<<<<< HEAD
	if (file->f_path.dentry->d_inode &&
	    file->f_path.dentry->d_inode->i_mapping &&
	    mapping_nrpages(&file->f_path.dentry->d_inode->i_data)) {
=======
	if (file_inode(file) &&
	    file_inode(file)->i_mapping &&
	    mapping_nrpages(&file_inode(file)->i_data)) {
>>>>>>> d06e622d
		if (orangefs_features & ORANGEFS_FEATURE_READAHEAD) {
			gossip_debug(GOSSIP_INODE_DEBUG,
			    "calling flush_racache on %pU\n",
			    get_khandle_from_ino(inode));
			flush_racache(inode);
			gossip_debug(GOSSIP_INODE_DEBUG,
			    "flush_racache finished\n");
		}
<<<<<<< HEAD
		truncate_inode_pages(file->f_path.dentry->d_inode->i_mapping,
=======
		truncate_inode_pages(file_inode(file)->i_mapping,
>>>>>>> d06e622d
				     0);
	}
	return 0;
}

/*
 * Push all data for a specific file onto permanent storage.
 */
static int orangefs_fsync(struct file *file,
		       loff_t start,
		       loff_t end,
		       int datasync)
{
	int ret = -EINVAL;
	struct orangefs_inode_s *orangefs_inode =
		ORANGEFS_I(file_inode(file));
	struct orangefs_kernel_op_s *new_op = NULL;

	/* required call */
	filemap_write_and_wait_range(file->f_mapping, start, end);

	new_op = op_alloc(ORANGEFS_VFS_OP_FSYNC);
	if (!new_op)
		return -ENOMEM;
	new_op->upcall.req.fsync.refn = orangefs_inode->refn;

	ret = service_operation(new_op,
			"orangefs_fsync",
			get_interruptible_flag(file_inode(file)));

	gossip_debug(GOSSIP_FILE_DEBUG,
		     "orangefs_fsync got return value of %d\n",
		     ret);

	op_release(new_op);

	orangefs_flush_inode(file_inode(file));
	return ret;
}

/*
 * Change the file pointer position for an instance of an open file.
 *
 * \note If .llseek is overriden, we must acquire lock as described in
 *       Documentation/filesystems/Locking.
 *
 * Future upgrade could support SEEK_DATA and SEEK_HOLE but would
 * require much changes to the FS
 */
static loff_t orangefs_file_llseek(struct file *file, loff_t offset, int origin)
{
	int ret = -EINVAL;
	struct inode *inode = file_inode(file);

	if (origin == SEEK_END) {
		/*
		 * revalidate the inode's file size.
		 * NOTE: We are only interested in file size here,
		 * so we set mask accordingly.
		 */
		ret = orangefs_inode_getattr(file->f_mapping->host, 0, 1);
		if (ret == -ESTALE)
			ret = -EIO;
		if (ret) {
			gossip_debug(GOSSIP_FILE_DEBUG,
				     "%s:%s:%d calling make bad inode\n",
				     __FILE__,
				     __func__,
				     __LINE__);
			return ret;
		}
	}

	gossip_debug(GOSSIP_FILE_DEBUG,
		     "orangefs_file_llseek: offset is %ld | origin is %d"
		     " | inode size is %lu\n",
		     (long)offset,
		     origin,
		     (unsigned long)i_size_read(inode));

	return generic_file_llseek(file, offset, origin);
}

/*
 * Support local locks (locks that only this kernel knows about)
 * if Orangefs was mounted -o local_lock.
 */
static int orangefs_lock(struct file *filp, int cmd, struct file_lock *fl)
{
	int rc = -EINVAL;

	if (ORANGEFS_SB(filp->f_inode->i_sb)->flags & ORANGEFS_OPT_LOCAL_LOCK) {
		if (cmd == F_GETLK) {
			rc = 0;
			posix_test_lock(filp, fl);
		} else {
			rc = posix_lock_file(filp, fl, NULL);
		}
	}

	return rc;
}

/** ORANGEFS implementation of VFS file operations */
const struct file_operations orangefs_file_operations = {
	.llseek		= orangefs_file_llseek,
	.read_iter	= orangefs_file_read_iter,
	.write_iter	= orangefs_file_write_iter,
	.lock		= orangefs_lock,
	.unlocked_ioctl	= orangefs_ioctl,
	.mmap		= orangefs_file_mmap,
	.open		= generic_file_open,
	.release	= orangefs_file_release,
	.fsync		= orangefs_fsync,
};<|MERGE_RESOLUTION|>--- conflicted
+++ resolved
@@ -621,15 +621,9 @@
 	 * readahead cache (if any); this forces an expensive refresh of
 	 * data for the next caller of mmap (or 'get_block' accesses)
 	 */
-<<<<<<< HEAD
-	if (file->f_path.dentry->d_inode &&
-	    file->f_path.dentry->d_inode->i_mapping &&
-	    mapping_nrpages(&file->f_path.dentry->d_inode->i_data)) {
-=======
 	if (file_inode(file) &&
 	    file_inode(file)->i_mapping &&
 	    mapping_nrpages(&file_inode(file)->i_data)) {
->>>>>>> d06e622d
 		if (orangefs_features & ORANGEFS_FEATURE_READAHEAD) {
 			gossip_debug(GOSSIP_INODE_DEBUG,
 			    "calling flush_racache on %pU\n",
@@ -638,11 +632,7 @@
 			gossip_debug(GOSSIP_INODE_DEBUG,
 			    "flush_racache finished\n");
 		}
-<<<<<<< HEAD
-		truncate_inode_pages(file->f_path.dentry->d_inode->i_mapping,
-=======
 		truncate_inode_pages(file_inode(file)->i_mapping,
->>>>>>> d06e622d
 				     0);
 	}
 	return 0;
